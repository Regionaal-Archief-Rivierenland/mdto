--- conflicted
+++ resolved
@@ -1,4 +1,3 @@
-<<<<<<< HEAD
 `mdto.py` is een python library die helpt bij het maken van MDTO XML bestanden. Denk bijvoorbeeld aan het semi-automatisch genereren van technische metagegevens, of wat in MDTO het objectsoort 'Bestand' wordt genoemd:
 
 ``` xml
@@ -40,7 +39,7 @@
 </MDTO>
 ```
 
-# Installatie
+# 💿 Installatie
 
 ## Afhankelijkheden
 
@@ -82,7 +81,7 @@
 ```
 </details>
 
-# `mdto.py` als python library
+# 📖 `mdto.py` als python library
 
 ## XML bestanden bouwen
 
@@ -104,13 +103,13 @@
 beperkingType = BegripGegevens("Auteurswet", VerwijzingGegevens("Gemeente Den Haag zaaksysteem begrippenlijst"))
 beperkingGebruik = BeperkingGebruikGegevens(beperkingGebruikType=beperkingType)
 
-# maak informatieobject op basis van deze gegevens 
+# maak informatieobject op basis van deze gegevens
 informatieobject = Informatieobject(identificatie = informatieobject_id,
                  naam = "Verlenen kapvergunning Hooigracht 21 Den Haag",
                  waardering = waardering,
                  archiefvormer = VerwijzingGegevens("'s-Gravenhage"),
                  beperkingGebruik = beperkingGebruik)
-                 
+
 # schrijf informatieobject naar een bestand
 xml = informatieobject.to_xml()
 with open("informatieobject.xml", 'w') as output_file:
@@ -135,7 +134,7 @@
 ```python
 from mdto import *
 
-# 'informatieobject_001.xml' is het informatieobject waar het Bestand object een representatie van is 
+# 'informatieobject_001.xml' is het informatieobject waar het Bestand object een representatie van is
 with open('informatieobject_001.xml') as info_object:
     bestand = create_bestand("vergunning.pdf", '34c5-4379-9f1a-5c378', 'Proza (DMS)', representatievan=info_object)
 
@@ -173,7 +172,7 @@
 
 # itereer door alle Bestand XMLs:
 for bestand_xml in glob.glob('**/*.bestand.mdto.xml', recursive=True):
-    bestand_obj = mdto.from_file(bestand_xml)
+    bestand_obj = mdto.from_file(bestand_xml)
 
     # vind naam + path van het te updaten bestand
     filename = bestand.naam
@@ -194,170 +193,8 @@
 
 [doc-popup.webm](https://github.com/Regionaal-Archief-Rivierenland/mdto/assets/10417027/de41c4e5-900d-48c3-b04b-57dc703e201e)
 
-Autocompletition werkt natuurlijk ook: 
+Autocompletition werkt natuurlijk ook:
 
 [autocompletion-cast.webm](https://github.com/Regionaal-Archief-Rivierenland/mdto/assets/10417027/da6ffff7-132e-481c-b3a0-fd1674fd5da7)
 
-<!-- TODO: sectie/link naar het gebruik van mdto.py (of: het toekomstige programma 'bestand') in een commandline omgeving -->
-=======
-`mdto.py` is een python library die helpt bij het maken van MDTO XML bestanden. Denk bijvoorbeeld aan het semi-automatisch genereren van technische metagegevens, of wat in MDTO het objectsoort 'Bestand' wordt genoemd:
-
-``` xml
-<?xml version='1.0' encoding='UTF-8'?>
-<MDTO xmlns="https://www.nationaalarchief.nl/mdto" xmlns:xsi="http://www.w3.org/2001/XMLSchema-instance" xsi:schemaLocation="https://www.nationaalarchief.nl/mdto https://www.nationaalarchief.nl/mdto/MDTO-XML1.0.1.xsd">
-    <bestand>
-        <identificatie>
-            <identificatieKenmerk>345c-4379</identificatieKenmerk>
-            <identificatieBron>Corsa</identificatieBron>
-        </identificatie>
-        <naam>bouwtekening-003.jpg</naam>
-        <omvang>1089910</omvang>
-        <bestandsformaat>
-            <begripLabel>JPEG File Interchange Format</begripLabel>
-            <begripCode>fmt/43</begripCode>
-            <begripBegrippenlijst>
-                <verwijzingNaam>PRONOM-register</verwijzingNaam>
-            </begripBegrippenlijst>
-        </bestandsformaat>
-        <checksum>
-            <checksumAlgoritme>
-                <begripLabel>SHA-256</begripLabel>
-                <begripBegrippenlijst>
-                    <verwijzingNaam>Begrippenlijst ChecksumAlgoritme MDTO</verwijzingNaam>
-                </begripBegrippenlijst>
-            </checksumAlgoritme>
-            <checksumWaarde>857ee09fb53f647b16b1f96aba542ace454cd6fc52c9844d4ddb8218c5d61b6c</checksumWaarde>
-            <checksumDatum>2024-02-15T16:15:33</checksumDatum>
-        </checksum>
-        <URLBestand>https://www.example.com/bouwtekening-003.jpg</URLBestand>
-        <isRepresentatieVan>
-            <verwijzingNaam>Bouwtekening polderstaat</verwijzingNaam>
-            <verwijzingIdentificatie>
-                <identificatieKenmerk>Informatieobject-4661a-5a3526</identificatieKenmerk>
-                <identificatieBron>Corsa</identificatieBron>
-            </verwijzingIdentificatie>
-        </isRepresentatieVan>
-    </bestand>
-</MDTO>
-```
-
-# 💿 Installatie
-
-## Afhankelijkheden
-
-
-* Python 3.11 of nieuwer.
-* Sommige functies van `mdto.py` werken alleen als het programma `fido` in je `PATH` staat. Als je de instructies hieronder volgt gebeurd dit automatisch.
-
-## Systeem-brede installatie
-
-``` shell
-git clone https://github.com/Regionaal-Archief-Rivierenland/mdto.py
-cd mdto.py
-sudo pip install . # Windows gebruikers kunnen "sudo" hier weglaten
-```
-
-## Binnen een virtual environment
-
-<details>
-<summary>Windows</summary>
-
-``` shell
-git clone https://github.com/Regionaal-Archief-Rivierenland/mdto.py
-cd mdto.py
-python -m venv mdto_env
-mdto_env\Scripts\activate
-pip install .
-```
-</details>
-
-<details>
-<summary>Linux/WSL/*nix</summary>
-
-``` shell
-git clone https://github.com/Regionaal-Archief-Rivierenland/mdto.py
-cd mdto.py/
-python -m venv mdto_env
-source mdto_env/bin/activate
-pip install .
-```
-</details>
-
-# 📖 `mdto.py` als python library
-
-## XML bestanden bouwen
-
-De primaire doelstellingen van `mdto.py` is het versimpelen van het bouwen van MDTO XMLs via python. Om enkele voorbeelden te geven:
-
-``` python
-from mdto import *
-
-# maak identificatiekenmerk element
-informatieobject_id = IdentificatieGegevens("Informatieobject-4661a-5a3526fh654ee", "Proza (OCW-DMS)")
-
-# maak waardering element
-waardering = BegripGegevens(begripLabel="Tijdelijk te bewaren",
-                            begripCode="V",
-                            begripBegrippenlijst=VerwijzingGegevens("Begrippenlijst Waarderingen MDTO"))
-
-# maak beperkingGebruik element
-# beperkingGebruikType verwacht een begrip label (bijv. 'Auteurswet'), en een verwijzing naar een begrippenlijst
-beperkingType = BegripGegevens("Auteurswet", VerwijzingGegevens("Gemeente Den Haag zaaksysteem begrippenlijst"))
-beperkingGebruik = BeperkingGebruikGegevens(beperkingGebruikType=beperkingType)
-
-# maak informatieobject op basis van deze gegevens
-informatieobject = Informatieobject(identificatie = informatieobject_id,
-                 naam = "Verlenen kapvergunning Hooigracht 21 Den Haag",
-                 waardering = waardering,
-                 archiefvormer = VerwijzingGegevens("'s-Gravenhage"),
-                 beperkingGebruik = beperkingGebruik)
-
-# schrijf informatieobject naar een bestand
-xml = informatieobject.to_xml()
-with open("informatieobject.xml", 'w') as output_file:
-    xml.write(output_file, xml_declaration=True, short_empty_elements=False)
-```
-
-`mdto.py` zorgt er voor dat al deze informatie in de juiste volgorde in de XML terechtkomt — de output bestanden zijn altijd 100% valide MDTO.
-
-In tegenstelling tot python's ingebouwde XML library [`xml.etree`](https://docs.python.org/3/library/xml.etree.elementtree.html) kun je het bovenstaand `informatieobject` gemakkelijk inspecteren en veranderen, bijvoorbeeld via `print()`:
-
-``` python-console
->>> print(informatieobject)
-Informatieobject(naam='Verlenen kapvergunning Hooigracht 21 Den Haag',  identificatie=IdentificatieGegevens(identificatieKenmerk='Informatieobject-4661a-5a3526fh654ee', identificatieBron='Proza (OCW-DMS)', ...)
->>> informatieobject.naam = informatieobject.naam.upper() # waardes zijn gemakkelijk aan te passen
->>> print(informatieobject.naam)
-'VERLENEN KAPVERGUNNING HOOIGRACHT 21 DEN HAAG'
-```
-
-Je kan op een vergelijkbare wijze Bestand objecten bouwen via de `Bestand()` class. Het is vaak echter simpeler om hiervoor de _convience_ functie `create_bestand()` te gebruiken, omdat deze veel gegevens, zoals PRONOM informatie en checksums, automatisch voor je aanmaakt:
-
-
-```python
-from mdto import *
-
-# 'informatieobject_001.xml' is het informatieobject waar het Bestand object een representatie van is
-with open('informatieobject_001.xml') as info_object:
-    bestand = create_bestand("vergunning.pdf", '34c5-4379-9f1a-5c378', 'Proza (DMS)', representatievan=info_object)
-
-xml = bestand.to_xml()
-
-# Schrijf xml naar bestand
-with open("bestand.xml", 'w') as output_file:
-    xml.write(output_file, xml_declaration=True, short_empty_elements=False)
-```
-
-Het resulterende XML bestand bevat vervolgens de correcte `<omvang>`, `<bestandsformaat>`, `<checksum>` , en `<isRepresentatieVan>` tags. `<URLBestand>` tags kunnen ook worden aangemaakt worden via de optionele `url=` parameter van `create_bestand()`. URLs worden automatisch gevalideerd via de [validators python library](https://pypi.org/project/validators/).
-
-## Autocompletion & documentatie in je teksteditor/IDE
-
-`mdto.py` bevat docstrings, zodat teksteditors/IDEs je kunnen ondersteunen met documentatie popups en vensters. Handig als je even niet meer wat een MDTO element precies doet.
-
-[doc-popup.webm](https://github.com/Regionaal-Archief-Rivierenland/mdto/assets/10417027/de41c4e5-900d-48c3-b04b-57dc703e201e)
-
-Autocompletition werkt natuurlijk ook:
-
-[autocompletion-cast.webm](https://github.com/Regionaal-Archief-Rivierenland/mdto/assets/10417027/da6ffff7-132e-481c-b3a0-fd1674fd5da7)
-
-<!-- TODO: sectie/link naar het gebruik van mdto.py (of: het toekomstige programma 'bestand') in een commandline omgeving -->
->>>>>>> 6cac2259
+<!-- TODO: sectie/link naar het gebruik van mdto.py (of: het toekomstige programma 'bestand') in een commandline omgeving -->