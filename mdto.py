import os
import shutil
import sys
import subprocess
import hashlib
from typing import TextIO, List
from datetime import datetime
import xml.etree.ElementTree as ET
from dataclasses import dataclass

# Make into an optional dependency?
import validators

# globals
MAX_NAAM_LENGTH = 80
_force, _quiet = False, False


# Helper methods
def _process_file(file_or_filename) -> TextIO:
    """
    Return file-object if input is already a file.
    Otherwise, assume the argument is a path, and convert
    it to a new file-object.

    Note: the returned file-object is always in read-only mode
    """

    # filename?
    if isinstance(file_or_filename, str):
        return open(file_or_filename, "r")
    # file-like object?
    elif hasattr(file_or_filename, "read"):
        # if file-like object, force it to be opened read-only
        if file_or_filename.writable():
            filename = file_or_filename.name
            file_or_filename.close()
            return open(filename, "r")
        else:
            return file_or_filename
    else:
        raise TypeError(
            f"Expected file object or str, but got value of type {type(file_or_filename)}"
        )


def _log(m):
    if _quiet:
        return
    else:
        print(m, file=sys.stderr)


def _warn(warning):
    """Log warning, and exit if force == False"""
    orange = "\033[33m"
    esc_end = "\033[0m"

    warning = f"{orange}Warning: {warning} "
    warning += "Continuing anyway." if _force else "Exiting."
    warning += esc_end

    _log(warning)
    if not _force:
        sys.exit(-1)


def _error(error):
    """Log error and exit"""

    red = "\033[31m"
    esc_end = "\033[0m"

    _log(f"{red}Error: {error}{esc_end}")
    sys.exit(-1)


@dataclass
class IdentificatieGegevens:
    """MDTO identificatieGegevens class.

    MDTO docs:
        https://www.nationaalarchief.nl/archiveren/mdto/identificatieGegevens

    Args:
        identificatieKenmerk (str): Een kenmerk waarmee een object geïdentificeerd kan worden
        identificatieBron (str): Herkomst van het kenmerk
    """

    identificatieKenmerk: str
    identificatieBron: str

    def to_xml(self, root: str) -> ET.Element:
        """Transform IdentificatieGegevens into XML tree.

        Args:
            root (str): name of the new root tag

        Returns:
            ET.Element: XML representation of IdentificatieGegevens with new root tag
        """

        root = ET.Element(root)

        kenmerk = ET.SubElement(root, "identificatieKenmerk")
        kenmerk.text = self.identificatieKenmerk

        bron = ET.SubElement(root, "identificatieBron")
        bron.text = self.identificatieBron

        return root


@dataclass
class VerwijzingGegevens:
    """MDTO verwijzingGegevens class.

    MDTO docs:
        https://www.nationaalarchief.nl/archiveren/mdto/verwijzingsGegevens

    Args:
        verwijzingNaam (str): Naam van het object waarnaar verwezen wordt
        verwijzingIdentificatie (IdentificatieGegevens, optional): Identificatie van het object waarnaar verwezen wordt
    """

    verwijzingNaam: str
    verwijzingIdentificatie: IdentificatieGegevens = None

    # @property
    # def verwijzingNaam(self):
    #     """Value of MDTO 'verwijzingNaam' tag.

    #     Valid values:
    #         any string of up to 80 characters in length
    #     MDTO docs:
    #         https://www.nationaalarchief.nl/archiveren/mdto/verwijzingNaam
    #     """
    #     return self._verwijzingNaam

    # @verwijzingNaam.setter
    # def verwijzingNaam(self, val):
    #     if len(val) > MAX_NAAM_LENGTH:
    #         _warn(f"value '{val}' of element 'verwijzingNaam' "
    #               f"exceeds maximum length of {MAX_NAAM_LENGTH}.")
    #     self._verwijzingNaam = val

    def to_xml(self, root: str) -> ET.Element:
        """Transform VerwijzingGegevens into XML tree.

        Args:
            root (str): name of the new root tag

        Returns:
            ET.Element: XML representation of VerwijzingGegevens with new root tag
        """

        root = ET.Element(root)

        verwijzingnaam = ET.SubElement(root, "verwijzingNaam")
        verwijzingnaam.text = self.verwijzingNaam

        if self.verwijzingIdentificatie:
            # append lxml element directly to tree,
            # and set name of the root element to 'verwijzingIdentificatie'
            root.append(self.verwijzingIdentificatie.to_xml("verwijzingIdentificatie"))

        return root


@dataclass
class BegripGegevens:
    """MDTO begripGegevens class.

    MDTO docs:
        https://www.nationaalarchief.nl/archiveren/mdto/begripGegevens

    Args:
        begripLabel (str): De tekstweergave van het begrip dat is toegekend in de begrippenlijst
        begripBegrippenlijst (VerwijzingGegevens): Verwijzing naar een beschrijving van de begrippen
        begripCode (str, optional): De code die aan het begrip is toegekend in de begrippenlijst
    """

    begripLabel: str
    begripBegrippenlijst: VerwijzingGegevens
    begripCode: str = None

    def to_xml(self, root: str) -> ET.Element:
        """Transform BegripGegevens into XML tree.

        Args:
            root (str): name of the new root tag

        Returns:
            ET.Element: XML representation of BegripGegevens with new root tag
        """

        root = ET.Element(root)

        begriplabel = ET.SubElement(root, "begripLabel")
        begriplabel.text = self.begripLabel

        if self.begripCode:
            begripcode = ET.SubElement(root, "begripCode")
            begripcode.text = self.begripCode

        root.append(self.begripBegrippenlijst.to_xml("begripBegrippenlijst"))

        return root


@dataclass
class TermijnGegevens:
    """MDTO termijnGegevens class.

    MDTO docs:
        https://www.nationaalarchief.nl/archiveren/mdto/termijnGegevens

    Args:
        termijnTriggerStartLooptijd (BegripGegevens, optional): Gebeurtenis waarna de looptijd van de termijn start
        termijnStartdatumLooptijd (str, optional): Datum waarop de looptijd is gestart
        termijnLooptijd (str, optional): Hoeveelheid tijd waarin de termijnEindDatum bereikt wordt
        termijnEinddatum (str, optional): Datum waarop de termijn eindigt
    """

    termijnTriggerStartLooptijd: BegripGegevens = None
    termijnStartdatumLooptijd: str = None
    termijnLooptijd: str = None
    termijnEinddatum: str = None

    def to_xml(self, root: str) -> ET.Element:
        """Transform TermijnGegevens into XML tree.

        Args:
            root (str): name of the new root tag

        Returns:
            ET.Element: XML representation of TermijnGegevens with new root tag
        """
        root = ET.Element(root)

        if self.termijnTriggerStartLooptijd:
            root.append(
                self.termijnTriggerStartLooptijd.to_xml("termijnTriggerStartLooptijd")
            )

        if self.termijnStartdatumLooptijd:
            termijnStartdatumLooptijd = ET.SubElement(root, "termijnStartdatumLooptijd")
            termijnStartdatumLooptijd.text = self.termijnStartdatumLooptijd

        if self.termijnLooptijd:
            termijnLooptijd = ET.SubElement(root, "termijnLooptijd")
            termijnLooptijd.text = self.termijnLooptijd

        if self.termijnEinddatum:
            termijnEinddatum = ET.SubElement(root, "termijnEinddatum")
            termijnEinddatum.text = self.termijnEinddatum

        return root


# FIXME: allow users to specify a filepath or an file-like object
class ChecksumGegevens:
    """MDTO checksumGegevens class.

    Takes a file-like object, and then generates the requisite checksum-metadata (i.e.
    `checksumAlgoritme`, `checksumWaarde`, and `checksumDatum`) from that file.

    Note that, when building Bestand objects, it's often easier to call the convience function `create_bestand()`.

    MDTO docs:
        https://www.nationaalarchief.nl/archiveren/mdto/checksum

    Example:
        ```python
        with open("data/scan-003.jpg", "r") as myfile:
            # users may manually specify the checksum algorithm to use
            checksum = ChecksumGegevens(myfile, algorithm="sha512")
        ```

    Args:
        infile (TextIO): file-like object to generate checksum data for
        algorithm (str, optional): checksum algorithm to use; defaults to sha256. For valid values, see https://docs.python.org/3/library/hashlib.html
    """

    def __init__(self, infile: TextIO, algorithm: str = "sha256"):
        """Create a new ChecksumGegevens object."""

        verwijzing = VerwijzingGegevens(
            verwijzingNaam="Begrippenlijst ChecksumAlgoritme MDTO"
        )

        self.checksumAlgoritme = BegripGegevens(
            begripLabel=algorithm.upper().replace("SHA", "SHA-"),
            begripBegrippenlijst=verwijzing,
        )

        # file_digest() expects a file in binary mode, hence `infile.buffer.raw`
        # FIXME: this value is not the same on each call?
        self.checksumWaarde = hashlib.file_digest(
            infile.buffer.raw, algorithm
        ).hexdigest()

        self.checksumDatum = datetime.now().strftime("%Y-%m-%dT%H:%M:%S")

    def to_xml(self) -> ET.Element:
        """Transform ChecksumGegevens into XML tree with the following structure:

         ```xml
         <checksum>
             <checksumAlgoritme>
                 …
             </checksumAlgoritme>
             <checksumWaarde>…</checksumWaarde>
             <checksumDatum>…</checksumDatum>
         </checksum>

         ```

        Returns:
             ET.Element: XML representation of object
        """

        root = ET.Element("checksum")

        root.append(self.checksumAlgoritme.to_xml("checksumAlgoritme"))

        checksumWaarde = ET.SubElement(root, "checksumWaarde")
        checksumWaarde.text = self.checksumWaarde

        checksumDatum = ET.SubElement(root, "checksumDatum")
        checksumDatum.text = self.checksumDatum

        return root


@dataclass
class BeperkingGebruikGegevens:
    """MDTO beperkingGebruik class.

    MDTO docs:
        https://www.nationaalarchief.nl/archiveren/mdto/beperkingGebruik

    Args:
        beperkingGebruikType (BegripGegevens): Typering van de beperking
        beperkingGebruikNadereBeschrijving (str, optional): Beschrijving van de beperking
        beperkingGebruikDocumentatie (VerwijzingGegevens, optional): Verwijzing naar een beschrijving van de beperking
        # FIXME: should be termijnGegevens
        beperkingGebruikTermijn (str, optional): Termijn waarbinnen de beperking op het gebruik van toepassing is
    """

    beperkingGebruikType: BegripGegevens
    beperkingGebruikNadereBeschrijving: str = None
    # TODO: this can be a list
    beperkingGebruikDocumentatie: VerwijzingGegevens = None
    beperkingGebruikTermijn: TermijnGegevens = None

    def to_xml(self) -> ET.Element:
        """Transform BeperkingGebruikGegevens into XML tree.

        Returns:
            ET.Element: XML representation of BeperkingGebruikGegevens
        """

        root = ET.Element("beperkingGebruik")

        root.append(self.beperkingGebruikType.to_xml("beperkingGebruikType"))

        if self.beperkingGebruikNadereBeschrijving:
            nadereBeschrijving = ET.SubElement(
                root, "beperkingGebruikNadereBeschrijving"
            )
            nadereBeschrijving.text = self.beperkingGebruikNadereBeschrijving

        if self.beperkingGebruikDocumentatie:
            root.append(
                self.beperkingGebruikDocumentatie.to_xml("beperkingGebruikDocumentatie")
            )

        if self.beperkingGebruikTermijn:
            root.append(self.beperkingGebruikTermijn.to_xml("beperkingGebruikTermijn"))

        return root


@dataclass
class DekkingInTijdGegevens:
    """MDTO dekkingInTijd class.

    MDTO docs:
        https://www.nationaalarchief.nl/archiveren/mdto/dekkingInTijd

    Args:
        dekkingInTijdType (BegripGegevens): Typering van de periode waar het informatieobject betrekking op heeft
        dekkingInTijdBegindatum (str): Begindatum van de periode waar het informatieobject betrekking op heeft
        dekkingInTijdEinddatum (str, optional): Einddatum van de periode waar het informatieobject betrekking op heeft
    """

    dekkingInTijdType: BegripGegevens
    beginDatum: str
    eindDatum: str = None

    def to_xml(self) -> ET.Element:
        root = ET.Element("dekkingInTijd")

        root.append(self.dekkingInTijdType.to_xml("dekkingInTijdType"))

        begin_datum_elem = ET.SubElement(root, "dekkingInTijdBegindatum")
        begin_datum_elem.text = self.beginDatum

        if self.eindDatum:
            eind_datum_elem = ET.SubElement(root, "dekkingInTijdEinddatum")
            eind_datum_elem.text = self.eindDatum

        return root


@dataclass
class EventGegevens:
    """MDTO eventGegevens class.

    MDTO docs:
        https://www.nationaalarchief.nl/archiveren/mdto/event

    Args:
        eventType (BegripGegevens): Aanduiding van het type event
        eventTijd (str, optional): Tijdstip waarop het event heeft plaatsgevonden
        eventVerantwoordelijkeActor (VerwijzingGegevens, optional): Actor die verantwoordelijk was voor het event
        eventResultaat (str, optional): Beschrijving van het resultaat van het event
    """

    eventType: BegripGegevens
    eventTijd: str = None
    eventVerantwoordelijkeActor: VerwijzingGegevens = None
    eventResultaat: str = None

    def to_xml(self) -> ET.Element:
        root = ET.Element("event")

        root.append(self.eventType.to_xml("eventType"))

        if self.eventTijd:
            event_tijd_elem = ET.SubElement(root, "eventTijd")
            event_tijd_elem.text = self.eventTijd

        if self.eventVerantwoordelijkeActor:
            root.append(
                self.eventVerantwoordelijkeActor.to_xml("eventVerantwoordelijkeActor")
            )

        if self.eventResultaat:
            event_resultaat_elem = ET.SubElement(root, "eventResultaat")
            event_resultaat_elem.text = self.eventResultaat

        return root


@dataclass
class RaadpleeglocatieGegevens:
    """MDTO raadpleeglocatie class.

    MDTO docs:
        https://www.nationaalarchief.nl/archiveren/mdto/raadpleeglocatie

    Args:
        raadpleeglocatieFysiek (VerwijzingGegevens, optional): Fysieke raadpleeglocatie van het informatieobject
        raadpleeglocatieOnline (str, optional): Online raadpleeglocatie van het informatieobject; moet een valide URL zijn
    """

    raadpleeglocatieFysiek: VerwijzingGegevens = None
    raadpleeglocatieOnline: str = None

    def to_xml(self):
        root = ET.Element("raadpleeglocatie")

        # In MDTO, raadpleeglocatie may have no children, strangely enough
        if self.raadpleeglocatieFysiek:
            root.append(self.raadpleeglocatieFysiek.to_xml("raadpleeglocatieFysiek"))

        if self.raadpleeglocatieOnline:
            raadpleeglocatie_online_elem = ET.SubElement(root, "raadpleeglocatieOnline")
            raadpleeglocatie_online_elem.text = self.raadpleeglocatieOnline

        return root

    @property
    def raadpleeglocatieOnline(self):
        """Value of MDTO `raadpleeglocatieOnline` tag.

        Valid value: any RFC 3986 compliant URI

        MDTO docs: https://www.nationaalarchief.nl/archiveren/mdto/raadpleeglocatieOnline
        """
        return self._raadpleeglocatieOnline

    @raadpleeglocatieOnline.setter
    def raadpleeglocatieOnline(self, url: str):
        # if url is not set, (e.g. when calling RaadpleegLocatieGegevens() without arguments)
        # it will not be None, but rather an empty "property" object
        if isinstance(url, property) or url is None:  # check if empty
            self._raadpleeglocatieOnline = None
        elif validators.url(url):
            self._raadpleeglocatieOnline = url
        else:
            _warn(f"URL '{url}' is malformed.")
            self._raadpleeglocatieOnline = url


@dataclass
class GerelateerdInformatieobjectGegevens:
    """MDTO gerelateerdInformatieobjectGegevens class.

    MDTO docs:
        https://www.nationaalarchief.nl/archiveren/mdto/gerelateerdInformatieobjectGegevens

    Args:
        gerelateerdInformatieobjectVerwijzing (VerwijzingGegevens): Verwijzing naar het gerelateerde informatieobject
        gerelateerdInformatieobjectTypeRelatie (BegripGegevens): Typering van de relatie
    """

    gerelateerdInformatieobjectVerwijzing: VerwijzingGegevens
    gerelateerdInformatieobjectTypeRelatie: BegripGegevens

    def to_xml(self) -> ET.Element:
        root = ET.Element("gerelateerdInformatieobject")

        root.append(
            self.gerelateerdInformatieobjectVerwijzing.to_xml(
                "gerelateerdInformatieobjectVerwijzing"
            )
        )

        root.append(
            self.gerelateerdInformatieobjectTypeRelatie.to_xml(
                "gerelateerdInformatieobjectTypeRelatie"
            )
        )

        return root


@dataclass
class BetrokkeneGegevens:
    """MDTO betrokkeneGegevens class.

    MDTO docs:
        https://www.nationaalarchief.nl/archiveren/mdto/betrokkeneGegevens

    Args:
        betrokkeneTypeRelatie (BegripGegevens): Typering van de betrokkenheid van de actor bij het informatieobject
        betrokkeneActor (VerwijzingGegevens): Persoon of organisatie die betrokken is bij het informatieobject
    """

    betrokkeneTypeRelatie: BegripGegevens
    betrokkeneActor: VerwijzingGegevens

    def to_xml(self) -> ET.Element:
        root = ET.Element("betrokkene")

        root.append(self.betrokkeneTypeRelatie.to_xml("betrokkeneTypeRelatie"))
        root.append(self.betrokkeneActor.to_xml("betrokkeneActor"))

        return root


# TODO: this should be a subclass of a general object class
# TODO: place more restrictions on taal?
@dataclass
class Informatieobject:
    """MDTO Informatieobject class.

    MDTO docs: https://www.nationaalarchief.nl/archiveren/mdto/informatieobject

    Example:

    ```python
    # Maak informatieobject
    informatieobject = Informatieobject("Kapvergunning", IdentificatieGegevens(…), …)

    xml = informatieobject.to_xml()
    with open("informatieobject.xml", 'w') as output_file:
        xml.write(output_file, xml_declaration=True, short_empty_elements=False)
    ```

    Args:
        naam (str): Betekenisvolle aanduiding waaronder het object bekend is
        identificatie (IdentificatieGegevens | List[IdentificatieGegevens]): Gegevens waarmee het object geïdentificeerd kan worden
        archiefvormer (VerwijzingGegevens | List[VerwijzingGegevens]): Organisatie die verantwoordelijk is voor het opmaken en/of ontvangen van het informatieobject
        beperkingGebruik (BeperkingGebruikGegevens | List[BeperkingGebruikGegevens]): Beperking die gesteld is aan het gebruik van het informatieobject
        waardering (BegripGegevens): Waardering van het informatieobject volgens een selectielijst
        aggregatieNiveau (BegripGegevens, optional): Aggregatieniveau van het informatieobject
        classificatie (BegripGegevens, optional): Classificatie van het informatieobject
        trefwoord (str | List[str], optional): Trefwoord dat het informatieobject beschrijft
        omschrijving (str, optional): Omschrijving van het informatieobject
        dekkingInTijd (DekkingInTijdGegevens, optional): Periode waarop het informatieobject betrekking heeft
<<<<<<< HEAD
        event (EventGegevens | List[EventGegevens], optional): Gebeurtenis gerelateerd aan het informatieobject
        bevatOnderdeel (VerwijzingGegevens, optional): Verwijzing naar een ander onderdeel dat deel uitmaakt van het informatieobject
        aanvullendeMetagegevens (VerwijzingGegevens, optional): Verwijzing naar een bestand dat aanvullende (domeinspecifieke) metagegevens bevat
=======
        dekkingInRuimte (VerwijzingGegevens, optional): Plaats/locatie waar het informatieobject betrekking op heeft
        taal (str, optional): Taal waarin het informatieobject gesteld is
        event (EventGegevens, optional): Gebeurtenis gerelateerd aan het informatieobject
        bewaartermijn (TermijnGegevens, optional): Termijn waarin het informatieobject bewaard dient te worden
        informatiecategorie (BegripGegevens, optional): Informatiecategorie uit een selectie- of hotspotlijst waar de bewaartermijn op gebaseerd is
        bevatOnderdeel (VerwijzingGegevens, optional): Verwijzing naar een ander onderdeel dat deel uitmaakt van het informatieobject
>>>>>>> 7f2d7b41
        isOnderdeelVan (VerwijzingGegevens, optional): Bovenliggende aggregatie waar dit informatieobject onderdeel van is
        heeftRepresentatie (VerwijzingGegevens, optional): Verwijzing naar het bestand dat een representatie van het informatieobject is
        aanvullendeMetagegevens (VerwijzingGegevens, optional): Verwijzing naar een bestand dat aanvullende (domeinspecifieke) metagegevens over het informatieobject bevat
        gerelateerdInformatieobject (GerelateerdInformatieobjectGegevens, optional): Informatie over een gerelateerd informatieobject
        betrokkene (BetrokkeneGegevens | List[BetrokkeneGegevens], optional): Persoon of organisatie die relevant was binnen het ontstaan en gebruik van het informatieobject
        activiteit (VerwijzingGegevens, optional): Bedrijfsactiviteit waarbij het informatieobject door de archiefvormer is ontvangen of gemaakt
    """

    naam: str
    identificatie: IdentificatieGegevens | List[IdentificatieGegevens]
    archiefvormer: VerwijzingGegevens | List[VerwijzingGegevens]
    beperkingGebruik: BeperkingGebruikGegevens | List[BeperkingGebruikGegevens]
    waardering: BegripGegevens
    aggregatieNiveau: BegripGegevens = None
    classificatie: BegripGegevens = None
<<<<<<< HEAD
    trefwoord: str | List[str] = None
=======
    trefwoord: str = None  # FIXME: should also accept a list
>>>>>>> 7f2d7b41
    omschrijving: str = None
    raadpleeglocatie: RaadpleeglocatieGegevens = None
    dekkingInTijd: DekkingInTijdGegevens = None
<<<<<<< HEAD
    event: EventGegevens | List[EventGegevens] = None
=======
    dekkingInRuimte: VerwijzingGegevens = None
    taal: str = None
    event: EventGegevens = None  # FIXME: should also accept a list
    bewaartermijn: TermijnGegevens = None
    informatiecategorie: BegripGegevens = None
>>>>>>> 7f2d7b41
    bevatOnderdeel: VerwijzingGegevens | List[VerwijzingGegevens] = None
    isOnderdeelVan: VerwijzingGegevens = None
    heeftRepresentatie: VerwijzingGegevens = None
    aanvullendeMetagegevens: VerwijzingGegevens | List[VerwijzingGegevens] = None
    gerelateerdInformatieobject: GerelateerdInformatieobjectGegevens = None
    betrokkene: BetrokkeneGegevens | List[BetrokkeneGegevens] = None
    activiteit: VerwijzingGegevens = None

    def to_xml(self) -> ET.ElementTree:
        """
        Transform Informatieobject into an XML tree with the following structure:

        ```xml
        <MDTO xmlns=…>
            <informatieobject>
                …
            </informatieobject>
        </MDTO>
        ```

        Returns:
            ET.ElementTree: XML tree representing the Informatieobject object.
        """

        mdto = ET.Element(
            "MDTO",
            attrib={
                "xmlns": "https://www.nationaalarchief.nl/mdto",
                "xmlns:xsi": "http://www.w3.org/2001/XMLSchema-instance",
                "xsi:schemaLocation": "https://www.nationaalarchief.nl/mdto https://www.nationaalarchief.nl/mdto/MDTO-XML1.0.1.xsd",
            },
        )

        root = ET.SubElement(mdto, "informatieobject")

        # allow users to pass either a single IdentificatieGegevens object, or a list thereof
        if isinstance(self.identificatie, IdentificatieGegevens):
            self.identificatie = [self.identificatie]

        for i in self.identificatie:
            root.append(i.to_xml("identificatie"))

        naam_elem = ET.SubElement(root, "naam")
        naam_elem.text = self.naam

        if self.aggregatieNiveau:
            root.append(self.aggregatieNiveau.to_xml("aggregatieniveau"))

        if self.classificatie:
            root.append(self.classificatie.to_xml("classificatie"))

        if self.trefwoord:
            # allow users to pass either a single trefwoord, or a list thereof
            if isinstance(self.trefwoord, str):
                self.trefwoord = [self.trefwoord]

            for t in self.trefwoord:
                trefwoord = ET.SubElement(root, "trefwoord")
                trefwoord.text = t

        if self.omschrijving:
            omschrijving_elem = ET.SubElement(root, "omschrijving")
            omschrijving_elem.text = self.omschrijving

        if self.raadpleeglocatie:
            root.append(self.raadpleeglocatie.to_xml())

        if self.dekkingInTijd:
            root.append(self.dekkingInTijd.to_xml())

        if self.dekkingInRuimte:
            root.append(self.dekkingInRuimte.to_xml())

        if self.taal:
            taal_elem = ET.SubElement(root, "taal")
            taal_elem.text = self.taal

        if self.event:
            if isinstance(self.event, EventGegevens):
                self.event = [self.event]

            for e in self.event:
                root.append(e.to_xml("event"))

        root.append(self.waardering.to_xml("waardering"))

        if self.bewaartermijn:
            root.append(self.bewaartermijn.to_xml("bewaartermijn"))

        if self.informatiecategorie:
            root.append(self.informatiecategorie.to_xml("informatiecategorie"))

        if self.isOnderdeelVan:
            root.append(self.isOnderdeelVan.to_xml("isOnderdeelVan"))

        if self.bevatOnderdeel:
            if isinstance(self.bevatOnderdeel, VerwijzingGegevens):
                self.bevatOnderdeel = [self.bevatOnderdeel]

            for b in self.bevatOnderdeel:
                root.append(b.to_xml("bevatOnderdeel"))

        if self.heeftRepresentatie:
            root.append(self.heeftRepresentatie.to_xml("heeftRepresentatie"))

        if self.aanvullendeMetagegevens:
            if isinstance(self.aanvullendeMetagegevens, VerwijzingGegevens):
                self.aanvullendeMetagegevens = [self.aanvullendeMetagegevens]
            for b in self.aanvullendeMetagegevens:
                root.append(b.to_xml("aanvullendeMetagegevens"))

        if self.gerelateerdInformatieobject:
            root.append(
                self.gerelateerdInformatieobject.to_xml("gerelateerdInformatieobject")
            )

        root.append(self.archiefvormer.to_xml("archiefvormer"))

        if self.betrokkene:
            # allow users to pass either a single BetrokkeneGegevens object, or a list thereof
            if isinstance(self.betrokkene, BetrokkeneGegevens):
                self.betrokkene = [self.betrokkene]

            for b in self.betrokkene:
                root.append(b.to_xml())

        if self.activiteit:
            root.append(self.activiteit.to_xml("activiteit"))

        # allow users to pass either a single BeperkingGebruikGegevens object, or a list thereof
        if isinstance(self.beperkingGebruik, BeperkingGebruikGegevens):
            self.beperkingGebruik = [self.beperkingGebruik]

        for b in self.beperkingGebruik:
            root.append(b.to_xml())

        # can you abstract this? this is now double
        # on the other hand, formatting preferences should be handled by e.g. xmllint
        tree = ET.ElementTree(mdto)
        ET.indent(tree, space="    ")  # use 4 spaces as indentation

        return tree


@dataclass
class Bestand:
    """MDTO Bestand class.

    When creating Bestand XML files, it may be more easier to instead use the
    `create_bestand()` convenience function, or to invoke this program as a CLI tool.

    MDTO docs:
        https://www.nationaalarchief.nl/archiveren/mdto/bestand

    Args:
        identificatie (IdentificatieGegevens): Gegevens waarmee het object geïdentificeerd kan worden
        naam (str): Een betekenisvolle aanduiding waaronder het object bekend is
        omvang (int): Aantal bytes in het bestand
        bestandsformaat (BegripGegevens): Manier waarop de informatie in een computerbestand binair gecodeerd is
        checksum (ChecksumGegevens): Checksum gegevens over het bestand
        isRepresentatieVan (VerwijzingGegevens): Verwijzing naar het informatieobject waarvan het bestand een (deel van een) representatie is
        URLBestand (str, optional): Actuele verwijzing naar het bestand in de vorm van een RFC 3986 conforme URI

    """

    naam: str
    identificatie: IdentificatieGegevens | List[IdentificatieGegevens]
    omvang: int
    bestandsformaat: BegripGegevens
    checksum: ChecksumGegevens | List[ChecksumGegevens]
    isRepresentatieVan: VerwijzingGegevens
    URLBestand: str = None

    def __post_init__(self):
        # check if name is of the right length
        # the getter and setter created weird errors
        if len(self.naam) > MAX_NAAM_LENGTH:
            _warn(
                f"value '{self.naam}' of element 'naam' "
                f"exceeds maximum length of {MAX_NAAM_LENGTH}."
            )

    def to_xml(self) -> ET.ElementTree:
        """
        Transform Bestand into an XML tree with the following structure:

        ```xml
        <MDTO xmlns=…>
            <bestand>
                …
            </bestand>
        </MDTO>
        ```

        Returns:
            ET.ElementTree: XML tree representing Bestand object. This object can be written to a file by calling `.write()`.
        """

        mdto = ET.Element(
            "MDTO",
            attrib={
                "xmlns": "https://www.nationaalarchief.nl/mdto",
                "xmlns:xsi": "http://www.w3.org/2001/XMLSchema-instance",
                "xsi:schemaLocation": "https://www.nationaalarchief.nl/mdto https://www.nationaalarchief.nl/mdto/MDTO-XML1.0.1.xsd",
            },
        )

        root = ET.SubElement(mdto, "bestand")

        if isinstance(self.identificatie, IdentificatieGegevens):
            self.identificatie = [self.identificatie]

        for i in self.identificatie:
            root.append(i.to_xml("identificatie"))

        naam = ET.SubElement(root, "naam")
        naam.text = self.naam

        omvang = ET.SubElement(root, "omvang")
        # ET wants str types
        omvang.text = str(self.omvang)

        # bestandsformaat can be None if fido detection failed and force is True
        if self.bestandsformaat:
            root.append(self.bestandsformaat.to_xml("bestandsformaat"))

        root.append(self.checksum.to_xml())

        if self.URLBestand:
            url = ET.SubElement(root, "URLBestand")
            url.text = self.URLBestand

        # can be None if XML parsing failed
        if self.isRepresentatieVan:
            root.append(self.isRepresentatieVan.to_xml("isRepresentatieVan"))

        tree = ET.ElementTree(mdto)
        ET.indent(tree, space="    ")  # use 4 spaces as indentation

        return tree

    @property
    def URLBestand(self):
        """Value of MDTO 'URLBestand' tag.

        Valid value: any RFC 3986 compliant URI
        MDTO docs: https://www.nationaalarchief.nl/archiveren/mdto/URLBestand
        """
        return self._URLBestand

    @URLBestand.setter
    def URLBestand(self, url):
        # if url is not set (e.g. when calling Bestand() without the URLBestand argument),
        # it will not be None, but rather an empty "property" object
        if isinstance(url, property) or url is None:  # check if empty
            self._URLBestand = None
        elif validators.url(url):
            self._URLBestand = url
        else:
            _warn(f"URL '{url} is malformed.")
            self._URLBestand = url

# TODO: should this also accept a file path?
def detect_verwijzing(informatieobject: TextIO) -> VerwijzingGegevens:
    """
    A Bestand object must contain a reference to a corresponding informatieobject.
    Specifically, it expects an <isRepresentatieVan> tag with the following children:

    1. <verwijzingNaam>: name of the informatieobject
    2. <verwijzingIdentificatie> (optional): reference to the
    informatieobject's ID and source thereof

    This function infers these so-called 'VerwijzingGegevens' by
    parsing the XML of the file `informatieobject`.

    MDTO Docs:
        https://www.nationaalarchief.nl/archiveren/mdto/isRepresentatieVan

    Args:
        informatieobject (TextIO): XML file to infer VerwijzingGegevens from

    Returns:
        `VerwijzingGegevens`, refering to the informatieobject specified by `informatieobject`
    """

    id_gegevens = None
    namespaces = {"mdto": "https://www.nationaalarchief.nl/mdto"}
    tree = ET.parse(informatieobject)
    root = tree.getroot()

    id_xpath = ".//mdto:informatieobject/mdto:identificatie/"

    kenmerk = root.find(id_xpath + "mdto:identificatieKenmerk", namespaces=namespaces)
    bron = root.find(id_xpath + "mdto:identificatieBron", namespaces=namespaces)
    naam = root.find(".//mdto:informatieobject/mdto:naam", namespaces=namespaces)

    # bool(ET.Element) == False, according to the docs
    # So use ¬p and ¬q == ¬(p or q)
    if not (kenmerk is None or bron is None):
        id_gegevens = IdentificatieGegevens(kenmerk.text, bron.text)

    if naam is None:
        _error(f"informatieobject in {informatieobject} " "lacks a <naam> tag.")
    else:
        return VerwijzingGegevens(naam.text, id_gegevens)


def pronominfo(path: str) -> BegripGegevens:
    # FIXME: format more properly
    """Use fido library to generate PRONOM information about a file.
    This information can be used in the <bestandsformaat> tag.

    Args:
        path (str): path to the file to inspect

    Returns:
        ``BegripGegevens`` object with the following properties::
            {
                `begripLabel`: file's PRONOM signature name
                `begripCode`: file's PRONOM ID
                `begripBegrippenLijst`: reference to PRONOM registry
            }
    """

    # Note: fido currently lacks a public API
    # Hence, the most robust solution is to invoke fido as a cli program
    # Upstream issue: https://github.com/openpreserve/fido/issues/94
    # downside is that this is slow, maybe siegfried speeds things up?

    # check if fido program exists
    if not shutil.which("fido"):
        _error(
            "'fido' not found. For installation instructions, "
            "see https://github.com/openpreserve/fido#installation"
        )

    cmd = [
        "fido",
        "-q",
        "-matchprintf",
        "OK,%(info.formatname)s,%(info.puid)s,\n",
        "-nomatchprintf",
        "FAIL",
        path,
    ]

    cmd_result = subprocess.run(
        cmd, capture_output=True, shell=False, text=True, check=True
    )
    stdout = cmd_result.stdout
    stderr = cmd_result.stderr
    returncode = cmd_result.returncode

    # fido prints warnings about empty files to stderr
    if "(empty)" in stderr.lower():
        _warn(f"file {path} appears to be an empty file!")

    # check for errors
    if returncode != 0:
        _warn(f"fido PRONOM detection on file {path} failed with error '{stderr}'.")
    elif stdout.startswith("OK"):
        results = stdout.split("\n")
        if len(results) > 2:  # .split('\n') returns a list of two items
            _log(
                "Info: fido returned more than one PRONOM match "
                f"for file {path}. Selecting the first one."
            )

        # strip "OK" from the output
        results = results[0].split(",")[1:]
        verwijzing = VerwijzingGegevens(verwijzingNaam="PRONOM-register")
        return BegripGegevens(
            begripLabel=results[0],
            begripCode=results[1],
            begripBegrippenlijst=verwijzing,
        )
    else:
        _warn(f"fido failed to detect PRONOM ID of file {path}.")

    # can return None in case PRONOM detection fails and force == True
    return None


def create_bestand(
    infile: TextIO | str,
    identificatiekenmerken: List[str] | str,
    identificatiebronnen: List[str] | str,
    informatieobject: TextIO,
    naam: str = None,
    url: str = None,
    quiet: bool = False,
    force: bool = False,
) -> Bestand:
    """
    Convenience function for creating Bestand objects. The difference between this function
    and calling Bestand() directly is that this function infers most Bestand-related
    information for you, based on the characteristics of `infile`.

    Supply a list of strings to `identificatiekenmerken` and `identificatiebronnen`
    if multiple <identificatie> tags are desired. Otherwise, a single str suffices.

    Args:
        infile (TextIO | str): the file the Bestand object should represent. Can be a path or file-like object
        identificatiekenmerken (List[str] | str): str or list of str for <identificatieKenmerk> tags
        identificatiebronnen (List[str] | str): str or list of str for <identificatieBron> tags
        informatieobject (TextIO | str): path or file-like object that
            represents an MDTO Informatieobject in XML form.
            Used to infer values for <isRepresentatieVan>.
        naam (str, optional): value of <naam>. Defaults to the basename of `infile`
        url (str, optional): value of <URLBestand>
        quiet (bool, optional): silence non-fatal warnings
        force (bool, optional): do not exit when encountering would-be invalid tag values

    Example:
        ```python

        with open('informatieobject_001.xml') as f:
            bestand = create_bestand("vergunning.pdf", '34c5-4379-9f1a-5c378', 'Proza (DMS)', informatieobject=f)
            xml = bestand.to_xml()
        ```
    """
    global _force, _quiet
    _quiet = quiet
    _force = force

    # allow infile to be a path (str)
    infile = _process_file(infile)

    # permit setting kenmerk and bron to a string
    if isinstance(identificatiekenmerken, str):
        identificatiekenmerken = [identificatiekenmerken]
    if isinstance(identificatiebronnen, str):
        identificatiebronnen = [identificatiebronnen]

    if len(identificatiekenmerken) != len(identificatiebronnen):
        _error(
            "number of 'identificatieKenmerk' tags differs from "
            "number of 'identificatieBron' tags"
        )

    ids = [
        IdentificatieGegevens(k, b)
        for k, b in zip(identificatiekenmerken, identificatiebronnen)
    ]

    if not naam:
        naam = os.path.basename(infile.name)

    omvang = os.path.getsize(infile.name)
    bestandsformaat = pronominfo(infile.name)
    checksum = ChecksumGegevens(infile)

    informatieobject = _process_file(informatieobject)
    isrepresentatievan = detect_verwijzing(informatieobject)

    informatieobject.close()
    infile.close()

    return Bestand(
        naam, ids, omvang, bestandsformaat, checksum, isrepresentatievan, url
    )


# TODO: this type annotation should be redone when the abstract Object class is implemented
# Q: should this  also accept file objects?
# Q: How to deal with invalid files?
def from_file(xmlfile: str) -> Informatieobject | Bestand:
    """
    Construct a Informatieobject/Bestand object from a MDTO XML file.

    In case the file in question is not valid MDTO, this function will probably raise an error.

    Example:

    ```python
    import mdto

    informatieobject = mdto.from_file("Voorbeelden/Voorbeeld Archiefstuk Informatieobject.xml")

    # edit the informatie object
    informatieobject.naam = "Verlenen kapvergunning Flipje's Erf 15 Tiel"

    # save it to a new file
    xml = informatieobject.to_xml()
    with open("Nieuw informatieobject.xml", 'w') as output_file:
        xml.write(output_file, xml_declaration=True, short_empty_elements=False)
    ```

    Args:
        filename (str): The MDTO XML file to construct an Informatieobject/Bestand from

    Returns:
        Informatieobject | Bestand: A new MDTO object
    """

    mdto_ns = "https://www.nationaalarchief.nl/mdto"
    ns = {"mdto": mdto_ns}
    strip_ns = lambda elem: elem.tag.removeprefix((f"{{{mdto_ns}}}"))

    def parse_verwijzinggegevens(elem) -> VerwijzingGegevens:
        # verwijzing contains only a name
        if len(elem) == 1:
            return VerwijzingGegevens(elem[0].text)
        # verwijzing contains a name and identificatie gegevens
        else:
            return VerwijzingGegevens(elem[0].text,
                                      IdentificatieGegevens(elem[1][0].text, elem[1][1].text)
                                      )

    def parse_begripgegevens(elem) -> BegripGegevens:
        label = elem[0].text
        code_elem = elem.find('.//mdto:begripCode', namespaces=ns)
        # begrippenlijst is mandatory, so it must the last child
        begrippenlijst = parse_verwijzinggegevens(elem[-1])

        if code_elem is not None:
            return BegripGegevens(label, begrippenlijst,
                                  begripCode=code_elem[-1].text
                                  )
        else:
            return BegripGegevens(label, begrippenlijst)

    def parse_termijngegevens(elem) -> TermijnGegevens:
        children = []

        for child in elem:
            match strip_ns(child):
                case "termijnTriggerStartLooptijd":
                    children.append(parse_begripgegevens(child))
                case "termijnStartdatumLooptijd":
                    children.append(child.text)
                case "termijnLooptijd":
                    children.append(child.text)
                case "termijnEinddatum":
                    children.append(child.text)

        return TermijnGegevens(*children)

    tree = ET.parse(xmlfile)
    root = tree.getroot()

    # check if object type is Bestand or Informatieobject
    object_type = strip_ns(root[0])
    match object_type:
        case "informatieobject":
            # TODO: maybe make a list that holds all informatieobject data, and then pass it to the constructor
            # with Informatieobject(*[informatieobject_data])
            # construct IDs
            ids = []
            kenmerken = root.findall(".//mdto:identificatie/mdto:identificatieKenmerk", namespaces=ns)
            bronnen = root.findall(".//mdto:identificatie/mdto:identificatieBron", namespaces=ns)
            for k, b in zip(kenmerken, bronnen):
                ids.append(IdentificatieGegevens(k.text, b.text))

            # construct naam
            naam = root.find(".//mdto:naam", namespaces=ns).text

            # construct aggregatieniveau
            aggregatieniveau_elem = root.find(".//mdto:aggregatieniveau", namespaces=ns)
            if aggregatieniveau_elem is not None:
                aggregatieniveau = parse_begripgegevens(aggregatieniveau_elem)

            # construct waardering
            waardering_elem = root.find(".//mdto:waardering", namespaces=ns)
            waardering = parse_begripgegevens(waardering_elem)

            # construct archiefvormer
            archiefvormer_elem = root.find(".//mdto:archiefvormer", namespaces=ns)
            archiefvormer = parse_verwijzinggegevens(archiefvormer_elem)

            # construct beperkinggebruik
            beperkinggebruik_elem = root.find(".//mdto:beperkinggebruik", namespaces=ns)
            beperkinggebruik_children = []
            for child in beperkinggebruik_elem:
                match strip_ns(child):
                    case "beperkingGebruikType":
                        beperkinggebruik_children.append(parse_begripgegevens(child))
                    case "beperkingGebruikNadereBeschrijving":
                        beperkinggebruik_children.append(child.text)
                    case "beperkingGebruikDocumentatie":
                        beperkinggebruik_children.append(parse_verwijzinggegevens(child))
                    case "beperkingGebruikTermijn":
                        beperkinggebruik_children.append(parse_termijngegevens(child))

            beperkinggebruik = BeperkingGebruikGegevens(*beperkinggebruik_children)
            breakpoint()
        case "bestand":
            pass<|MERGE_RESOLUTION|>--- conflicted
+++ resolved
@@ -592,18 +592,12 @@
         trefwoord (str | List[str], optional): Trefwoord dat het informatieobject beschrijft
         omschrijving (str, optional): Omschrijving van het informatieobject
         dekkingInTijd (DekkingInTijdGegevens, optional): Periode waarop het informatieobject betrekking heeft
-<<<<<<< HEAD
-        event (EventGegevens | List[EventGegevens], optional): Gebeurtenis gerelateerd aan het informatieobject
-        bevatOnderdeel (VerwijzingGegevens, optional): Verwijzing naar een ander onderdeel dat deel uitmaakt van het informatieobject
-        aanvullendeMetagegevens (VerwijzingGegevens, optional): Verwijzing naar een bestand dat aanvullende (domeinspecifieke) metagegevens bevat
-=======
         dekkingInRuimte (VerwijzingGegevens, optional): Plaats/locatie waar het informatieobject betrekking op heeft
         taal (str, optional): Taal waarin het informatieobject gesteld is
         event (EventGegevens, optional): Gebeurtenis gerelateerd aan het informatieobject
         bewaartermijn (TermijnGegevens, optional): Termijn waarin het informatieobject bewaard dient te worden
         informatiecategorie (BegripGegevens, optional): Informatiecategorie uit een selectie- of hotspotlijst waar de bewaartermijn op gebaseerd is
         bevatOnderdeel (VerwijzingGegevens, optional): Verwijzing naar een ander onderdeel dat deel uitmaakt van het informatieobject
->>>>>>> 7f2d7b41
         isOnderdeelVan (VerwijzingGegevens, optional): Bovenliggende aggregatie waar dit informatieobject onderdeel van is
         heeftRepresentatie (VerwijzingGegevens, optional): Verwijzing naar het bestand dat een representatie van het informatieobject is
         aanvullendeMetagegevens (VerwijzingGegevens, optional): Verwijzing naar een bestand dat aanvullende (domeinspecifieke) metagegevens over het informatieobject bevat
@@ -619,23 +613,15 @@
     waardering: BegripGegevens
     aggregatieNiveau: BegripGegevens = None
     classificatie: BegripGegevens = None
-<<<<<<< HEAD
-    trefwoord: str | List[str] = None
-=======
     trefwoord: str = None  # FIXME: should also accept a list
->>>>>>> 7f2d7b41
     omschrijving: str = None
     raadpleeglocatie: RaadpleeglocatieGegevens = None
     dekkingInTijd: DekkingInTijdGegevens = None
-<<<<<<< HEAD
-    event: EventGegevens | List[EventGegevens] = None
-=======
     dekkingInRuimte: VerwijzingGegevens = None
     taal: str = None
     event: EventGegevens = None  # FIXME: should also accept a list
     bewaartermijn: TermijnGegevens = None
     informatiecategorie: BegripGegevens = None
->>>>>>> 7f2d7b41
     bevatOnderdeel: VerwijzingGegevens | List[VerwijzingGegevens] = None
     isOnderdeelVan: VerwijzingGegevens = None
     heeftRepresentatie: VerwijzingGegevens = None
