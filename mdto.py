import os
import shutil
import sys
import subprocess
import hashlib
from typing import TextIO, List
from datetime import datetime
import lxml.etree as ET
from dataclasses import dataclass
from functools import partial

# Make into an optional dependency?
import validators

# globals
MAX_NAAM_LENGTH = 80
_force, _quiet = False, False


# Helper methods
def _process_file(file_or_filename) -> TextIO:
    """Return file-object if input is already a file.
    Otherwise, assume the argument is a path, and convert
    it to a new file-object.

    Note:
        The returned file-object is always in read-only mode.
    """

    # filename?
    if isinstance(file_or_filename, str):
        return open(file_or_filename, "r")
    # file-like object?
    elif hasattr(file_or_filename, "read"):
        # if file-like object, force it to be opened read-only
        if file_or_filename.writable():
            filename = file_or_filename.name
            file_or_filename.close()
            return open(filename, "r")
        else:
            return file_or_filename
    else:
        raise TypeError(
            f"Expected file object or str, but got value of type {type(file_or_filename)}"
        )


def _log(m):
    if _quiet:
        return
    else:
        print(m, file=sys.stderr)


def _warn(warning):
    """Log warning, and exit if force == False"""
    orange = "\033[33m"
    esc_end = "\033[0m"

    warning = f"{orange}Warning: {warning} "
    warning += "Continuing anyway." if _force else "Exiting."
    warning += esc_end

    _log(warning)
    if not _force:
        sys.exit(-1)


def _error(error):
    """Log error and exit"""

    red = "\033[31m"
    esc_end = "\033[0m"

    _log(f"{red}Error: {error}{esc_end}")
    sys.exit(-1)


@dataclass
class IdentificatieGegevens:
    """https://www.nationaalarchief.nl/archiveren/mdto/identificatieGegevens

    Args:
        identificatieKenmerk (str): Een kenmerk waarmee een object geïdentificeerd kan worden
        identificatieBron (str): Herkomst van het kenmerk
    """

    identificatieKenmerk: str
    identificatieBron: str

    def to_xml(self, root: str) -> ET.Element:
        """Transform IdentificatieGegevens into XML tree.

        Args:
            root (str): name of the new root tag

        Returns:
            ET.Element: XML representation of IdentificatieGegevens with new root tag
        """

        root = ET.Element(root)

        kenmerk = ET.SubElement(root, "identificatieKenmerk")
        kenmerk.text = self.identificatieKenmerk

        bron = ET.SubElement(root, "identificatieBron")
        bron.text = self.identificatieBron

        return root


@dataclass
class VerwijzingGegevens:
    """https://www.nationaalarchief.nl/archiveren/mdto/verwijzingsGegevens

    Args:
        verwijzingNaam (str): Naam van het object waarnaar verwezen wordt
        verwijzingIdentificatie (IdentificatieGegevens, optional): Identificatie van het object waarnaar verwezen wordt
    """

    verwijzingNaam: str
    verwijzingIdentificatie: IdentificatieGegevens = None

    # @property
    # def verwijzingNaam(self):
    #     """Value of MDTO 'verwijzingNaam' tag.

    #     Valid values:
    #         any string of up to 80 characters in length
    #     MDTO docs:
    #         https://www.nationaalarchief.nl/archiveren/mdto/verwijzingNaam
    #     """
    #     return self._verwijzingNaam

    # @verwijzingNaam.setter
    # def verwijzingNaam(self, val):
    #     if len(val) > MAX_NAAM_LENGTH:
    #         _warn(f"value '{val}' of element 'verwijzingNaam' "
    #               f"exceeds maximum length of {MAX_NAAM_LENGTH}.")
    #     self._verwijzingNaam = val

    def to_xml(self, root: str) -> ET.Element:
        """Transform VerwijzingGegevens into XML tree.

        Args:
            root (str): name of the new root tag

        Returns:
            ET.Element: XML representation of VerwijzingGegevens with new root tag
        """

        root = ET.Element(root)

        verwijzingnaam = ET.SubElement(root, "verwijzingNaam")
        verwijzingnaam.text = self.verwijzingNaam

        if self.verwijzingIdentificatie:
            # append lxml element directly to tree,
            # and set name of the root element to 'verwijzingIdentificatie'
            root.append(self.verwijzingIdentificatie.to_xml("verwijzingIdentificatie"))

        return root


@dataclass
class BegripGegevens:
    """https://www.nationaalarchief.nl/archiveren/mdto/begripGegevens

    Args:
        begripLabel (str): De tekstweergave van het begrip dat is toegekend in de begrippenlijst
        begripBegrippenlijst (VerwijzingGegevens): Verwijzing naar een beschrijving van de begrippen
        begripCode (str, optional): De code die aan het begrip is toegekend in de begrippenlijst
    """

    begripLabel: str
    begripBegrippenlijst: VerwijzingGegevens
    begripCode: str = None

    def to_xml(self, root: str) -> ET.Element:
        """Transform BegripGegevens into XML tree.

        Args:
            root (str): name of the new root tag

        Returns:
            ET.Element: XML representation of BegripGegevens with new root tag
        """

        root = ET.Element(root)

        begriplabel = ET.SubElement(root, "begripLabel")
        begriplabel.text = self.begripLabel

        if self.begripCode:
            begripcode = ET.SubElement(root, "begripCode")
            begripcode.text = self.begripCode

        root.append(self.begripBegrippenlijst.to_xml("begripBegrippenlijst"))

        return root


@dataclass
class TermijnGegevens:
    """https://www.nationaalarchief.nl/archiveren/mdto/termijnGegevens
<<<<<<< HEAD

    Args:
        termijnTriggerStartLooptijd (BegripGegevens, optional): Gebeurtenis waarna de looptijd van de termijn start
        termijnStartdatumLooptijd (str, optional): Datum waarop de looptijd is gestart
        termijnLooptijd (str, optional): Hoeveelheid tijd waarin de termijnEindDatum bereikt wordt
        termijnEinddatum (str, optional): Datum waarop de termijn eindigt
    """

    termijnTriggerStartLooptijd: BegripGegevens = None
    termijnStartdatumLooptijd: str = None
    termijnLooptijd: str = None
    termijnEinddatum: str = None
=======

    Args:
        termijnTriggerStartLooptijd (BegripGegevens, optional): Gebeurtenis waarna de looptijd van de termijn start
        termijnStartdatumLooptijd (str, optional): Datum waarop de looptijd is gestart
        termijnLooptijd (str, optional): Hoeveelheid tijd waarin de termijnEindDatum bereikt wordt
        termijnEinddatum (str, optional): Datum waarop de termijn eindigt
    """

    termijnTriggerStartLooptijd: BegripGegevens = None
    termijnStartdatumLooptijd: str = None
    termijnLooptijd: str = None
    termijnEinddatum: str = None

    def to_xml(self, root: str) -> ET.Element:
        """Transform TermijnGegevens into XML tree.

        Args:
            root (str): name of the new root tag

        Returns:
            ET.Element: XML representation of TermijnGegevens with new root tag
        """
        root = ET.Element(root)

        if self.termijnTriggerStartLooptijd:
            root.append(
                self.termijnTriggerStartLooptijd.to_xml("termijnTriggerStartLooptijd")
            )

        if self.termijnStartdatumLooptijd:
            termijnStartdatumLooptijd = ET.SubElement(root, "termijnStartdatumLooptijd")
            termijnStartdatumLooptijd.text = self.termijnStartdatumLooptijd

        if self.termijnLooptijd:
            termijnLooptijd = ET.SubElement(root, "termijnLooptijd")
            termijnLooptijd.text = self.termijnLooptijd

        if self.termijnEinddatum:
            termijnEinddatum = ET.SubElement(root, "termijnEinddatum")
            termijnEinddatum.text = self.termijnEinddatum

        return root


# FIXME: allow users to specify a filepath or an file-like object
class ChecksumGegevens:
    """https://www.nationaalarchief.nl/archiveren/mdto/checksum

    Generates the requisite checksum-metadata (i.e. `checksumAlgoritme`,
    `checksumWaarde`, and `checksumDatum`) from file-like object `infile`.

    Note:
        When building Bestand objects, it's recommended to call the convience function `create_bestand()` instead.
>>>>>>> 6cac2259

    def to_xml(self, root: str) -> ET.Element:
        """Transform TermijnGegevens into XML tree.

<<<<<<< HEAD
        Args:
            root (str): name of the new root tag
=======
    Args:
        infile (TextIO): file-like object to generate checksum data for
        algorithm (str, optional): checksum algorithm to use; defaults to sha256.
         For valid values, see https://docs.python.org/3/library/hashlib.html
    """
>>>>>>> 6cac2259

        Returns:
            ET.Element: XML representation of TermijnGegevens with new root tag
        """
        root = ET.Element(root)

        if self.termijnTriggerStartLooptijd:
            root.append(
                self.termijnTriggerStartLooptijd.to_xml("termijnTriggerStartLooptijd")
            )

        if self.termijnStartdatumLooptijd:
            termijnStartdatumLooptijd = ET.SubElement(root, "termijnStartdatumLooptijd")
            termijnStartdatumLooptijd.text = self.termijnStartdatumLooptijd

        if self.termijnLooptijd:
            termijnLooptijd = ET.SubElement(root, "termijnLooptijd")
            termijnLooptijd.text = self.termijnLooptijd

        if self.termijnEinddatum:
            termijnEinddatum = ET.SubElement(root, "termijnEinddatum")
            termijnEinddatum.text = self.termijnEinddatum

        return root

@dataclass
class ChecksumGegevens:
    """https://www.nationaalarchief.nl/archiveren/mdto/checksum

    Note: 
        When building Bestand objects, it's recommended to call the convience function `create_bestand()` instead.
        Moreover, if you just need to update a Bestand object's checksum, you should use `create_checksum()`.
    """
    checksumAlgoritme: BegripGegevens
    checksumWaarde: str
    checksumDatum: str

    def to_xml(self) -> ET.Element:
        """Transform ChecksumGegevens into XML tree with the following structure:

         ```xml
         <checksum>
             <checksumAlgoritme>
                 …
             </checksumAlgoritme>
             <checksumWaarde>…</checksumWaarde>
             <checksumDatum>…</checksumDatum>
         </checksum>

         ```

        Returns:
             ET.Element: XML representation of object
        """

        root = ET.Element("checksum")

        root.append(self.checksumAlgoritme.to_xml("checksumAlgoritme"))

        checksumWaarde = ET.SubElement(root, "checksumWaarde")
        checksumWaarde.text = self.checksumWaarde

        checksumDatum = ET.SubElement(root, "checksumDatum")
        checksumDatum.text = self.checksumDatum

        return root


@dataclass
class BeperkingGebruikGegevens:
    """https://www.nationaalarchief.nl/archiveren/mdto/beperkingGebruik

    Args:
        beperkingGebruikType (BegripGegevens): Typering van de beperking
        beperkingGebruikNadereBeschrijving (str, optional): Beschrijving van de beperking
        beperkingGebruikDocumentatie (VerwijzingGegevens, optional): Verwijzing naar een beschrijving van de beperking
        # FIXME: should be termijnGegevens
        beperkingGebruikTermijn (str, optional): Termijn waarbinnen de beperking op het gebruik van toepassing is
    """

    beperkingGebruikType: BegripGegevens
    beperkingGebruikNadereBeschrijving: str = None
    # TODO: this can be a list
    beperkingGebruikDocumentatie: VerwijzingGegevens = None
    beperkingGebruikTermijn: TermijnGegevens = None

    def to_xml(self) -> ET.Element:
        """Transform BeperkingGebruikGegevens into XML tree.

        Returns:
            ET.Element: XML representation of BeperkingGebruikGegevens
        """

        root = ET.Element("beperkingGebruik")

        root.append(self.beperkingGebruikType.to_xml("beperkingGebruikType"))

        if self.beperkingGebruikNadereBeschrijving:
            nadereBeschrijving = ET.SubElement(
                root, "beperkingGebruikNadereBeschrijving"
            )
            nadereBeschrijving.text = self.beperkingGebruikNadereBeschrijving

        if self.beperkingGebruikDocumentatie:
            root.append(
                self.beperkingGebruikDocumentatie.to_xml("beperkingGebruikDocumentatie")
            )

        if self.beperkingGebruikTermijn:
            root.append(self.beperkingGebruikTermijn.to_xml("beperkingGebruikTermijn"))

        return root


@dataclass
class DekkingInTijdGegevens:
    """https://www.nationaalarchief.nl/archiveren/mdto/dekkingInTijd

    Args:
        dekkingInTijdType (BegripGegevens): Typering van de periode waar het informatieobject betrekking op heeft
        dekkingInTijdBegindatum (str): Begindatum van de periode waar het informatieobject betrekking op heeft
        dekkingInTijdEinddatum (str, optional): Einddatum van de periode waar het informatieobject betrekking op heeft
    """

    dekkingInTijdType: BegripGegevens
    beginDatum: str
    eindDatum: str = None

    def to_xml(self) -> ET.Element:
        root = ET.Element("dekkingInTijd")

        root.append(self.dekkingInTijdType.to_xml("dekkingInTijdType"))

        begin_datum_elem = ET.SubElement(root, "dekkingInTijdBegindatum")
        begin_datum_elem.text = self.beginDatum

        if self.eindDatum:
            eind_datum_elem = ET.SubElement(root, "dekkingInTijdEinddatum")
            eind_datum_elem.text = self.eindDatum

        return root


@dataclass
class EventGegevens:
    """https://www.nationaalarchief.nl/archiveren/mdto/event

    Args:
        eventType (BegripGegevens): Aanduiding van het type event
        eventTijd (str, optional): Tijdstip waarop het event heeft plaatsgevonden
        eventVerantwoordelijkeActor (VerwijzingGegevens, optional): Actor die verantwoordelijk was voor het event
        eventResultaat (str, optional): Beschrijving van het resultaat van het event
    """

    eventType: BegripGegevens
    eventTijd: str = None
    eventVerantwoordelijkeActor: VerwijzingGegevens = None
    eventResultaat: str = None

    def to_xml(self) -> ET.Element:
        root = ET.Element("event")

        root.append(self.eventType.to_xml("eventType"))

        if self.eventTijd:
            event_tijd_elem = ET.SubElement(root, "eventTijd")
            event_tijd_elem.text = self.eventTijd

        if self.eventVerantwoordelijkeActor:
            root.append(
                self.eventVerantwoordelijkeActor.to_xml("eventVerantwoordelijkeActor")
            )

        if self.eventResultaat:
            event_resultaat_elem = ET.SubElement(root, "eventResultaat")
            event_resultaat_elem.text = self.eventResultaat

        return root


@dataclass
class RaadpleeglocatieGegevens:
    """https://www.nationaalarchief.nl/archiveren/mdto/raadpleeglocatie

    Args:
        raadpleeglocatieFysiek (VerwijzingGegevens, optional): Fysieke raadpleeglocatie van het informatieobject
        raadpleeglocatieOnline (str, optional): Online raadpleeglocatie van het informatieobject; moet een valide URL zijn
    """

    raadpleeglocatieFysiek: VerwijzingGegevens = None
    raadpleeglocatieOnline: str = None

    def to_xml(self):
        root = ET.Element("raadpleeglocatie")

        # raadpleeglocatie may have no children, strangely enough
        if self.raadpleeglocatieFysiek:
            root.append(self.raadpleeglocatieFysiek.to_xml("raadpleeglocatieFysiek"))

        if self.raadpleeglocatieOnline:
            raadpleeglocatie_online_elem = ET.SubElement(root, "raadpleeglocatieOnline")
            raadpleeglocatie_online_elem.text = self.raadpleeglocatieOnline

        return root

    @raadpleeglocatieOnline.setter
    def raadpleeglocatieOnline(self, url: str | List[str]):
        """https://www.nationaalarchief.nl/archiveren/mdto/raadpleeglocatieOnline

        Args:
            url (str): any RFC 3986 compliant URI
        """
        # if url is not set, (e.g. when calling RaadpleegLocatieGegevens() without arguments)
        # it will not be None, but rather an empty "property" object
        if isinstance(url, property) or url is None:  # check if empty
            self._raadpleeglocatieOnline = None
        elif isinstance(url, list) and all(validators.url(u) for u in url):
            self._raadpleeglocatieOnline = url
        elif isinstance(url, str) and validators.url(url):
            self._raadpleeglocatieOnline = url
        else:
            _warn(f"URL '{url}' is malformed.")
            self._raadpleeglocatieOnline = url

    @property
    def raadpleeglocatieOnline(self):
        return self._raadpleeglocatieOnline


@dataclass
class GerelateerdInformatieobjectGegevens:
    """https://www.nationaalarchief.nl/archiveren/mdto/gerelateerdInformatieobjectGegevens

    Args:
        gerelateerdInformatieobjectVerwijzing (VerwijzingGegevens): Verwijzing naar het gerelateerde informatieobject
        gerelateerdInformatieobjectTypeRelatie (BegripGegevens): Typering van de relatie
    """

    gerelateerdInformatieobjectVerwijzing: VerwijzingGegevens
    gerelateerdInformatieobjectTypeRelatie: BegripGegevens

    def to_xml(self) -> ET.Element:
        root = ET.Element("gerelateerdInformatieobject")

        root.append(
            self.gerelateerdInformatieobjectVerwijzing.to_xml(
                "gerelateerdInformatieobjectVerwijzing"
            )
        )

        root.append(
            self.gerelateerdInformatieobjectTypeRelatie.to_xml(
                "gerelateerdInformatieobjectTypeRelatie"
            )
        )

        return root


@dataclass
class BetrokkeneGegevens:
    """https://www.nationaalarchief.nl/archiveren/mdto/betrokkeneGegevens

    Args:
        betrokkeneTypeRelatie (BegripGegevens): Typering van de betrokkenheid van de actor bij het informatieobject
        betrokkeneActor (VerwijzingGegevens): Persoon of organisatie die betrokken is bij het informatieobject
    """

    betrokkeneTypeRelatie: BegripGegevens
    betrokkeneActor: VerwijzingGegevens

    def to_xml(self) -> ET.Element:
        root = ET.Element("betrokkene")

        root.append(self.betrokkeneTypeRelatie.to_xml("betrokkeneTypeRelatie"))
        root.append(self.betrokkeneActor.to_xml("betrokkeneActor"))

        return root


# TODO: this should be a subclass of a general object class
# TODO: place more restrictions on taal?
@dataclass
class Informatieobject:
    """https://www.nationaalarchief.nl/archiveren/mdto/informatieobject

    Example:

    ```python
<<<<<<< HEAD
    # Maak informatieobject
    informatieobject = Informatieobject("Kapvergunning", IdentificatieGegevens(…), …)
=======
    informatieobject = Informatieobject(IdentificatieGegevens(…), naam="Kapvergunning", …)
>>>>>>> 6cac2259

    xml = informatieobject.to_xml()
    with open("informatieobject.xml", 'w') as output_file:
        xml.write(output_file, xml_declaration=True, short_empty_elements=False)
    ```

    Args:
        naam (str): Betekenisvolle aanduiding waaronder het object bekend is
        identificatie (IdentificatieGegevens | List[IdentificatieGegevens]): Gegevens waarmee het object geïdentificeerd kan worden
        archiefvormer (VerwijzingGegevens | List[VerwijzingGegevens]): Organisatie die verantwoordelijk is voor het opmaken en/of ontvangen van het informatieobject
        beperkingGebruik (BeperkingGebruikGegevens | List[BeperkingGebruikGegevens]): Beperking die gesteld is aan het gebruik van het informatieobject
        waardering (BegripGegevens): Waardering van het informatieobject volgens een selectielijst
        aggregatieNiveau (BegripGegevens, optional): Aggregatieniveau van het informatieobject
        classificatie (BegripGegevens, optional): Classificatie van het informatieobject
        trefwoord (str | List[str], optional): Trefwoord dat het informatieobject beschrijft
        omschrijving (str, optional): Omschrijving van het informatieobject
        dekkingInTijd (DekkingInTijdGegevens, optional): Periode waarop het informatieobject betrekking heeft
        dekkingInRuimte (VerwijzingGegevens, optional): Plaats/locatie waar het informatieobject betrekking op heeft
        taal (str, optional): Taal waarin het informatieobject gesteld is
        event (EventGegevens | List[EventGegevens], optional): Gebeurtenis gerelateerd aan het informatieobject
        bewaartermijn (TermijnGegevens, optional): Termijn waarin het informatieobject bewaard dient te worden
        informatiecategorie (BegripGegevens, optional): Informatiecategorie uit een selectie- of hotspotlijst waar de bewaartermijn op gebaseerd is
        bevatOnderdeel (VerwijzingGegevens, optional): Verwijzing naar een ander onderdeel dat deel uitmaakt van het informatieobject
        isOnderdeelVan (VerwijzingGegevens, optional): Bovenliggende aggregatie waar dit informatieobject onderdeel van is
        heeftRepresentatie (VerwijzingGegevens, optional): Verwijzing naar het bestand dat een representatie van het informatieobject is
        aanvullendeMetagegevens (VerwijzingGegevens, optional): Verwijzing naar een bestand dat aanvullende (domeinspecifieke) metagegevens over het informatieobject bevat
        gerelateerdInformatieobject (GerelateerdInformatieobjectGegevens, optional): Informatie over een gerelateerd informatieobject
        betrokkene (BetrokkeneGegevens | List[BetrokkeneGegevens], optional): Persoon of organisatie die relevant was binnen het ontstaan en gebruik van het informatieobject
        activiteit (VerwijzingGegevens, optional): Bedrijfsactiviteit waarbij het informatieobject door de archiefvormer is ontvangen of gemaakt
    """

    naam: str
    identificatie: IdentificatieGegevens | List[IdentificatieGegevens]
    archiefvormer: VerwijzingGegevens | List[VerwijzingGegevens]
    beperkingGebruik: BeperkingGebruikGegevens | List[BeperkingGebruikGegevens]
    waardering: BegripGegevens
    aggregatieniveau: BegripGegevens = None
    classificatie: BegripGegevens = None
    trefwoord: str = None  # FIXME: should also accept a list
    omschrijving: str = None
    raadpleeglocatie: RaadpleeglocatieGegevens = None
    dekkingInTijd: DekkingInTijdGegevens = None
    dekkingInRuimte: VerwijzingGegevens = None
    taal: str = None
    event: EventGegevens | List[EventGegevens] = None
    bewaartermijn: TermijnGegevens = None
    informatiecategorie: BegripGegevens = None
    bevatOnderdeel: VerwijzingGegevens | List[VerwijzingGegevens] = None
    isOnderdeelVan: VerwijzingGegevens = None
    heeftRepresentatie: VerwijzingGegevens = None
    aanvullendeMetagegevens: VerwijzingGegevens | List[VerwijzingGegevens] = None
    gerelateerdInformatieobject: GerelateerdInformatieobjectGegevens = None
    betrokkene: BetrokkeneGegevens | List[BetrokkeneGegevens] = None
    activiteit: VerwijzingGegevens = None

    def to_xml(self) -> ET.ElementTree:
        """Transform Informatieobject into an XML tree with the following structure:

        ```xml
        <MDTO xmlns=…>
            <informatieobject>
                …
            </informatieobject>
        </MDTO>
        ```

        Returns:
            ET.ElementTree: XML tree representing the Informatieobject object.
        """

        mdto = ET.Element(
            "MDTO",
            attrib={
                "xmlns": "https://www.nationaalarchief.nl/mdto",
                "xmlns:xsi": "http://www.w3.org/2001/XMLSchema-instance",
                "xsi:schemaLocation": "https://www.nationaalarchief.nl/mdto https://www.nationaalarchief.nl/mdto/MDTO-XML1.0.1.xsd",
            },
        )

        root = ET.SubElement(mdto, "informatieobject")

        # allow users to pass either a single IdentificatieGegevens object, or a list thereof
        if isinstance(self.identificatie, IdentificatieGegevens):
            self.identificatie = [self.identificatie]

        for i in self.identificatie:
            root.append(i.to_xml("identificatie"))

        naam_elem = ET.SubElement(root, "naam")
        naam_elem.text = self.naam

        if self.aggregatieNiveau:
            root.append(self.aggregatieNiveau.to_xml("aggregatieniveau"))

        if self.classificatie:
            root.append(self.classificatie.to_xml("classificatie"))

        if self.trefwoord:
            # allow users to pass either a single trefwoord, or a list thereof
            if isinstance(self.trefwoord, str):
                self.trefwoord = [self.trefwoord]

            for t in self.trefwoord:
                trefwoord = ET.SubElement(root, "trefwoord")
                trefwoord.text = t

        if self.omschrijving:
            omschrijving_elem = ET.SubElement(root, "omschrijving")
            omschrijving_elem.text = self.omschrijving

        if self.raadpleeglocatie:
            root.append(self.raadpleeglocatie.to_xml())

        if self.dekkingInTijd:
            root.append(self.dekkingInTijd.to_xml())

        if self.dekkingInRuimte:
            root.append(self.dekkingInRuimte.to_xml())

        if self.taal:
            taal_elem = ET.SubElement(root, "taal")
            taal_elem.text = self.taal

        if self.event:
            if isinstance(self.event, EventGegevens):
                self.event = [self.event]

            for e in self.event:
                root.append(e.to_xml("event"))

        root.append(self.waardering.to_xml("waardering"))

        if self.bewaartermijn:
            root.append(self.bewaartermijn.to_xml("bewaartermijn"))

        if self.informatiecategorie:
            root.append(self.informatiecategorie.to_xml("informatiecategorie"))

        if self.isOnderdeelVan:
            root.append(self.isOnderdeelVan.to_xml("isOnderdeelVan"))

        if self.bevatOnderdeel:
            if isinstance(self.bevatOnderdeel, VerwijzingGegevens):
                self.bevatOnderdeel = [self.bevatOnderdeel]

            for b in self.bevatOnderdeel:
                root.append(b.to_xml("bevatOnderdeel"))

        if self.heeftRepresentatie:
            root.append(self.heeftRepresentatie.to_xml("heeftRepresentatie"))

        if self.aanvullendeMetagegevens:
            if isinstance(self.aanvullendeMetagegevens, VerwijzingGegevens):
                self.aanvullendeMetagegevens = [self.aanvullendeMetagegevens]
            for b in self.aanvullendeMetagegevens:
                root.append(b.to_xml("aanvullendeMetagegevens"))

        if self.gerelateerdInformatieobject:
            root.append(
                self.gerelateerdInformatieobject.to_xml("gerelateerdInformatieobject")
            )

        root.append(self.archiefvormer.to_xml("archiefvormer"))

        if self.betrokkene:
            # allow users to pass either a single BetrokkeneGegevens object, or a list thereof
            if isinstance(self.betrokkene, BetrokkeneGegevens):
                self.betrokkene = [self.betrokkene]

            for b in self.betrokkene:
                root.append(b.to_xml())

        if self.activiteit:
            root.append(self.activiteit.to_xml("activiteit"))

        # allow users to pass either a single BeperkingGebruikGegevens object, or a list thereof
        if isinstance(self.beperkingGebruik, BeperkingGebruikGegevens):
            self.beperkingGebruik = [self.beperkingGebruik]

        for b in self.beperkingGebruik:
            root.append(b.to_xml())

        # can you abstract this? this is now double
        # on the other hand, formatting preferences should be handled by e.g. xmllint
        tree = ET.ElementTree(mdto)
        ET.indent(tree, space="    ")  # use 4 spaces as indentation

        return tree


@dataclass
class Bestand:
    """https://www.nationaalarchief.nl/archiveren/mdto/bestand

    Note:
        When creating Bestand XML files, it's easier to use the
        `create_bestand()` convenience function instead.

    Args:
        identificatie (IdentificatieGegevens): Gegevens waarmee het object geïdentificeerd kan worden
        naam (str): Een betekenisvolle aanduiding waaronder het object bekend is
        omvang (int): Aantal bytes in het bestand
        bestandsformaat (BegripGegevens): Manier waarop de informatie in een computerbestand binair gecodeerd is
        checksum (ChecksumGegevens): Checksum gegevens over het bestand
        isRepresentatieVan (VerwijzingGegevens): Verwijzing naar het informatieobject waarvan het bestand een (deel van een) representatie is
        URLBestand (str, optional): Actuele verwijzing naar het bestand in de vorm van een RFC 3986 conforme URI
    """

    naam: str
    identificatie: IdentificatieGegevens | List[IdentificatieGegevens]
    omvang: int
    bestandsformaat: BegripGegevens
    checksum: ChecksumGegevens | List[ChecksumGegevens]
    isRepresentatieVan: VerwijzingGegevens
    URLBestand: str = None

    def __post_init__(self):
        # check if name is of the right length
        # the getter and setter created weird errors
        if len(self.naam) > MAX_NAAM_LENGTH:
            _warn(
                f"value '{self.naam}' of element 'naam' "
                f"exceeds maximum length of {MAX_NAAM_LENGTH}."
            )

    def to_xml(self) -> ET.ElementTree:
        """
        Transform Bestand into an XML tree with the following structure:

        ```xml
        <MDTO xmlns=…>
            <bestand>
                …
            </bestand>
        </MDTO>
        ```

        Returns:
            ET.ElementTree: XML tree representing Bestand object. This object can be written to a file by calling `.write()`.
        """

        mdto = ET.Element(
            "MDTO",
            attrib={
                "xmlns": "https://www.nationaalarchief.nl/mdto",
                "xmlns:xsi": "http://www.w3.org/2001/XMLSchema-instance",
                "xsi:schemaLocation": "https://www.nationaalarchief.nl/mdto https://www.nationaalarchief.nl/mdto/MDTO-XML1.0.1.xsd",
            },
        )

        root = ET.SubElement(mdto, "bestand")

        if isinstance(self.identificatie, IdentificatieGegevens):
            self.identificatie = [self.identificatie]

        for i in self.identificatie:
            root.append(i.to_xml("identificatie"))

        naam = ET.SubElement(root, "naam")
        naam.text = self.naam

        omvang = ET.SubElement(root, "omvang")
        # ET wants str types
        omvang.text = str(self.omvang)

        # bestandsformaat can be None if fido detection failed and force is True
        if self.bestandsformaat:
            root.append(self.bestandsformaat.to_xml("bestandsformaat"))

        root.append(self.checksum.to_xml())

        if self.URLBestand:
            url = ET.SubElement(root, "URLBestand")
            url.text = self.URLBestand

        # can be None if XML parsing failed
        if self.isRepresentatieVan:
            root.append(self.isRepresentatieVan.to_xml("isRepresentatieVan"))

        tree = ET.ElementTree(mdto)
        ET.indent(tree, space="    ")  # use 4 spaces as indentation

        return tree

    @URLBestand.setter
    def URLBestand(self, url: str):
        """https://www.nationaalarchief.nl/archiveren/mdto/URLBestand

        Args:
            url (str): any RFC 3986 compliant URI
        """
        # if url is not set (e.g. when calling Bestand() without the URLBestand argument),
        # it will not be None, but rather an empty "property" object
        if isinstance(url, property) or url is None:  # check if empty
            self._URLBestand = None
        elif validators.url(url):
            self._URLBestand = url
        else:
            _warn(f"URL '{url} is malformed.")
            self._URLBestand = url

    @property
    def URLBestand(self):
        return self._URLBestand

def detect_verwijzing(informatieobject: TextIO) -> VerwijzingGegevens:
    """A Bestand object must contain a reference to a corresponding informatieobject.
    Specifically, it expects an <isRepresentatieVan> tag with the following children:

    1. <verwijzingNaam>: name of the informatieobject
    2. <verwijzingIdentificatie> (optional): reference to the
    informatieobject's ID and source thereof

    This function infers these so-called 'VerwijzingGegevens' by
    parsing the XML of the file `informatieobject`.

    Args:
        informatieobject (TextIO): XML file to infer VerwijzingGegevens from

    Returns:
        `VerwijzingGegevens`, refering to the informatieobject specified by `informatieobject`
    """

    id_gegevens = None
    namespaces = {"mdto": "https://www.nationaalarchief.nl/mdto"}
    tree = ET.parse(informatieobject)
    root = tree.getroot()

    id_xpath = ".//mdto:informatieobject/mdto:identificatie/"

    kenmerk = root.find(id_xpath + "mdto:identificatieKenmerk", namespaces=namespaces)
    bron = root.find(id_xpath + "mdto:identificatieBron", namespaces=namespaces)
    naam = root.find(".//mdto:informatieobject/mdto:naam", namespaces=namespaces)

    # bool(ET.Element) == False, according to the docs
    # So use ¬p and ¬q == ¬(p or q)
    if not (kenmerk is None or bron is None):
        id_gegevens = IdentificatieGegevens(kenmerk.text, bron.text)

    if naam is None:
        _error(f"informatieobject in {informatieobject} " "lacks a <naam> tag.")
    else:
        return VerwijzingGegevens(naam.text, id_gegevens)


def pronominfo(path: str) -> BegripGegevens:
    # FIXME: format more properly
    """Use fido library to generate PRONOM information about a file.
    This information can be used in the <bestandsformaat> tag.

    Args:
        path (str): path to the file to inspect

    Returns:
        ``BegripGegevens`` object with the following properties::
            {
                `begripLabel`: file's PRONOM signature name
                `begripCode`: file's PRONOM ID
                `begripBegrippenLijst`: reference to PRONOM registry
            }
    """

    # Note: fido currently lacks a public API
    # Hence, the most robust solution is to invoke fido as a cli program
    # Upstream issue: https://github.com/openpreserve/fido/issues/94
    # downside is that this is slow, maybe siegfried speeds things up?

    # check if fido program exists
    if not shutil.which("fido"):
        _error(
            "'fido' not found. For installation instructions, "
            "see https://github.com/openpreserve/fido#installation"
        )

    cmd = [
        "fido",
        "-q",
        "-matchprintf",
        "OK,%(info.formatname)s,%(info.puid)s,\n",
        "-nomatchprintf",
        "FAIL",
        path,
    ]

    cmd_result = subprocess.run(
        cmd, capture_output=True, shell=False, text=True, check=True
    )
    stdout = cmd_result.stdout
    stderr = cmd_result.stderr
    returncode = cmd_result.returncode

    # fido prints warnings about empty files to stderr
    if "(empty)" in stderr.lower():
        _warn(f"file {path} appears to be an empty file!")

    # check for errors
    if returncode != 0:
        _warn(f"fido PRONOM detection on file {path} failed with error '{stderr}'.")
    elif stdout.startswith("OK"):
        results = stdout.split("\n")
        if len(results) > 2:  # .split('\n') returns a list of two items
            _log(
                "Info: fido returned more than one PRONOM match "
                f"for file {path}. Selecting the first one."
            )

        # strip "OK" from the output
        results = results[0].split(",")[1:]
        verwijzing = VerwijzingGegevens(verwijzingNaam="PRONOM-register")
        return BegripGegevens(
            begripLabel=results[0],
            begripCode=results[1],
            begripBegrippenlijst=verwijzing,
        )
    else:
        _warn(f"fido failed to detect PRONOM ID of file {path}.")

    # can return None in case PRONOM detection fails and force == True
    return None


def create_bestand(
    infile: TextIO | str,
    identificatiekenmerken: List[str] | str,
    identificatiebronnen: List[str] | str,
    informatieobject: TextIO,
    naam: str = None,
    url: str = None,
    quiet: bool = False,
    force: bool = False,
) -> Bestand:
    """Convenience function for creating Bestand objects. The difference between this function
    and calling Bestand() directly is that this function infers most Bestand-related
    information for you, based on the characteristics of `infile`.

    Supply a list of strings to `identificatiekenmerken` and `identificatiebronnen`
    if multiple <identificatie> tags are desired. Otherwise, a single str suffices.

    Args:
        infile (TextIO | str): the file the Bestand object should represent
        identificatiekenmerken (List[str] | str): str or list of str for <identificatieKenmerk> tags
        identificatiebronnen (List[str] | str): str or list of str for <identificatieBron> tags
        informatieobject (TextIO | str): path or file-like object that
            represents an MDTO Informatieobject in XML form.
            Used to infer values for <isRepresentatieVan>.
        naam (str, optional): value of <naam>. Defaults to the basename of `infile`
        url (str, optional): value of <URLBestand>
        quiet (bool, optional): silence non-fatal warnings
        force (bool, optional): do not exit when encountering would-be invalid tag values

    Example:
        ```python

        with open('informatieobject_001.xml') as f:
            bestand = create_bestand("vergunning.pdf", '34c5-4379-9f1a-5c378', 'Proza (DMS)', informatieobject=f)
            xml = bestand.to_xml()
        ```
    """
    global _force, _quiet
    _quiet = quiet
    _force = force

    # allow infile to be a path (str)
    infile = _process_file(infile)

    # permit setting kenmerk and bron to a string
    if isinstance(identificatiekenmerken, str):
        identificatiekenmerken = [identificatiekenmerken]
    if isinstance(identificatiebronnen, str):
        identificatiebronnen = [identificatiebronnen]

    if len(identificatiekenmerken) != len(identificatiebronnen):
        _error(
            "number of 'identificatieKenmerk' tags differs from "
            "number of 'identificatieBron' tags"
        )

    ids = [
        IdentificatieGegevens(k, b)
        for k, b in zip(identificatiekenmerken, identificatiebronnen)
    ]

    if not naam:
        naam = os.path.basename(infile.name)

    omvang = os.path.getsize(infile.name)
    bestandsformaat = pronominfo(infile.name)
    checksum = create_checksum(infile)

    informatieobject = _process_file(informatieobject)
    isrepresentatievan = detect_verwijzing(informatieobject)

    informatieobject.close()
    infile.close()

    return Bestand(
        naam, ids, omvang, bestandsformaat, checksum, isrepresentatievan, url
    )


def create_checksum(
    file_or_filename: TextIO | str, algorithm: str = "sha256"
) -> ChecksumGegevens:
    """Convience function for creating ChecksumGegegevens objects.

    Takes a file-like object or path to file, and then generates the requisite
    checksum metadata (i.e.  `checksumAlgoritme`, `checksumWaarde`, and
    `checksumDatum`) from that file.

    Example:
    ```python
    pdf_checksum = create_checksum('document.pdf')
    # create ChecksumGegevens with a 512 bits instead of a 256 bits checksum
    jpg_checksum = create_checksum('scan-003.jpg', algorithm="sha512")
    ```

    Args:
        infile (TextIO | str): file-like object to generate checksum data for
        algorithm (str, optional): checksum algorithm to use; defaults to sha256.
         For valid values, see https://docs.python.org/3/library/hashlib.html

    Returns:
        ChecksumGegevens: checksum metadata from `file_or_filename`
    """
    infile = _process_file(file_or_filename)
    verwijzing = VerwijzingGegevens(
        verwijzingNaam="Begrippenlijst ChecksumAlgoritme MDTO"
    )

    checksumAlgoritme = BegripGegevens(
        begripLabel=algorithm.upper().replace("SHA", "SHA-"),
        begripBegrippenlijst=verwijzing,
    )

    # file_digest() expects a file in binary mode, hence `infile.buffer.raw`
    # FIXME: this value is not the same on each call?
    checksumWaarde = hashlib.file_digest(infile.buffer.raw, algorithm).hexdigest()

    checksumDatum = datetime.now().strftime("%Y-%m-%dT%H:%M:%S")

    return ChecksumGegevens(checksumAlgoritme, checksumWaarde, checksumDatum)


# TODO: this type annotation should be redone when the abstract Object class is implemented
# Q: should this also accept file objects?
# Q: How to deal with invalid files?
def from_file(xmlfile: str) -> Informatieobject | Bestand:
    """Construct a Informatieobject/Bestand object from a MDTO XML file.

    Note:
        When `xmlfile` is invalid MDTO, this function will probably throw an error.

    Example:

    ```python
    import mdto

    informatieobject = mdto.from_file("Voorbeeld Archiefstuk Informatieobject.xml")

    # edit the informatie object
    informatieobject.naam = "Verlenen kapvergunning Flipje's Erf 15 Tiel"

    # save it to a new file
    xml = informatieobject.to_xml()
    with open("Nieuw informatieobject.xml", 'w') as output_file:
        xml.write(output_file, xml_declaration=True, short_empty_elements=False)
    ```

    Args:
        filename (str): The MDTO XML file to construct an Informatieobject/Bestand from

    Returns:
        Informatieobject | Bestand: A new MDTO object
    """

    # Arg constructors:
    def singleton(d, k, v) -> dict:
        d[k] = v

    def repeatable(d, k, v) -> dict:
        d[k].append(v)

    # Parsers:
    def parse_text(node) -> str:
        return node.text

    def parse_int(node) -> int:
        return int(node.text)

    def parse_identificatie(node) -> IdentificatieGegevens:
        return IdentificatieGegevens(
            node[0].text,
            node[1].text,
        )

    # this is measurably faster than the elem_to_mdto variant
    def parse_verwijzing(node) -> VerwijzingGegevens:
        if len(node) == 1:
            return VerwijzingGegevens(node[0].text)
        else:
            return VerwijzingGegevens(
                node[0].text,
                parse_identificatie(node[1]),
            )

    def elem_to_mdto(
        elem: ET.Element, mdto_class: classmethod, class_xml_parsers: dict
    ):
        """Construct MDTO class from given XML element, using parsers specified in
        class_xml_parsers.

        Returns:
            MDTO instance: a initialized MDTO instance of type `mdto_class`
        """
        constructor_args = {
            k: [] if v[1] == repeatable else None for k, v in class_xml_parsers.items()
        }

        for child in elem:
            mdto_field = child.tag.removeprefix("{https://www.nationaalarchief.nl/mdto}")
            xml_parser, add_to_constructor = class_xml_parsers[tagname]
            add_to_constructor(constructor_args, mdto_field, xml_parser(child))
        return mdto_class(**constructor_args)

    begrip_parsers = {
        "begripLabel": (parse_text, singleton),
        "begripCode": (parse_text, singleton),
        "begripBegrippenlijst": (parse_verwijzing, singleton),
    }
    parse_begrip = lambda e: elem_to_mdto(e, BegripGegevens, begrip_parsers)

    termijn_parsers = {
        "termijnTriggerStartLooptijd": (parse_begrip, singleton),
        "termijnStartdatumLooptijd": (parse_text, singleton),
        "termijnLooptijd": (parse_text, singleton),
        "termijnEinddatum": (parse_text, singleton),
    }
    parse_termijn = lambda e: elem_to_mdto(e, TermijnGegevens, termijn_parsers)

    beperking_parsers = {
        "beperkingGebruikType": (parse_begrip, singleton),
        "beperkingGebruikNadereBeschrijving": (parse_text, singleton),
        "beperkingGebruikDocumentatie": (parse_verwijzing, repeatable),
        "beperkingGebruikTermijn": (parse_termijn, singleton),
    }
    parse_beperking = lambda e: elem_to_mdto(
        e, BeperkingGebruikGegevens, beperking_parsers
    )

    raadpleeglocatie_parsers = {
        "raadpleeglocatieFysiek": (parse_verwijzing, repeatable),
        "raadpleeglocatieOnline": (parse_text, repeatable),
    }
    parse_raadpleeglocatie = lambda e: elem_to_mdto(
        e, RaadpleeglocatieGegevens, raadpleeglocatie_parsers
    )

    dekking_in_tijd_parsers = {
        "dekkingInTijdType": (parse_begrip, singleton),
        "dekkingInTijdBegindatum": (parse_text, singleton),
        "dekkingInTijdEinddatum": (parse_text, singleton),
    }
    parse_dekking_in_tijd = lambda e: elem_to_mdto(
        e, DekkingInTijdGegevens, dekking_in_tijd_parsers
    )

    event_parsers = {
        "eventType": (parse_begrip, singleton),
        "eventTijd": (parse_text, singleton),
        "eventVerantwoordelijkeActor": (parse_verwijzing, singleton),
        "eventResultaat": (parse_text, singleton),
    }
    parse_event = lambda e: elem_to_mdto(e, EventGegevens, event_parsers)
    
    gerelateerd_informatieobject_parsers = {
        "gerelateerdInformatieobjectVerwijzing": (parse_verwijzing, singleton),
        "gerelateerdInformatieobjectTypeRelatie": (parse_begrip, singleton),
    }
    parse_gerelateerd_informatieobject = lambda e: elem_to_mdto(
        e, GerelateerdInformatieobjectGegevens, gerelateerd_informatieobject_parsers
    )

    betrokkene_parsers = {
        "betrokkeneTypeRelatie": (parse_begrip, singleton),
        "betrokkeneActor": (parse_verwijzing, singleton),
    }
    parse_betrokkene = lambda e: elem_to_mdto(e, BetrokkeneGegevens, betrokkene_parsers)

    checksum_parsers = {
        "checksumAlgoritme": (parse_begrip, singleton),
        "checksumWaarde": (parse_text, singleton),
        "checksumDatum": (parse_text, singleton),
    }
    parse_checksum = lambda e: elem_to_mdto(e, ChecksumGegevens, checksum_parsers)

    informatieobject_parsers = {
        "naam": (parse_text, singleton),
        "identificatie": (parse_identificatie, repeatable),
        "aggregatieniveau": (parse_begrip, singleton),
        "classificatie": (parse_begrip, repeatable),
        "trefwoord": (parse_text, repeatable),
        "omschrijving": (parse_text, singleton),
        "raadpleeglocatie": (parse_raadpleeglocatie, repeatable),
        "dekkingInTijd": (parse_dekking_in_tijd, repeatable),
        "dekkingInRuimte": (parse_verwijzing, repeatable),
        "taal": (parse_text, repeatable),
        "event": (parse_event, repeatable),
        "waardering": (parse_begrip, singleton),
        "bewaartermijn": (parse_termijn, singleton),
        "informatiecategorie": (parse_begrip, singleton),
        "isOnderdeelVan": (parse_verwijzing, repeatable),
        "bevatOnderdeel": (parse_verwijzing, repeatable),
        "heeftRepresentatie": (parse_verwijzing, repeatable),
        "aanvullendeMetagegevens": (parse_verwijzing, repeatable),
        "gerelateerdInformatieobject": (parse_gerelateerd_informatieobject, repeatable),
        "archiefvormer": (parse_verwijzing, repeatable),
        "betrokkene": (parse_betrokkene, repeatable),
        "activiteit": (parse_verwijzing, repeatable),
        "beperkingGebruik": (parse_beperking, repeatable),
    }
    parse_informatieobject = lambda e: elem_to_mdto(
        e, Informatieobject, informatieobject_parsers
    )

    bestand_parsers = {
        "naam": (parse_text, singleton),
        "identificatie": (parse_identificatie, repeatable),
        "omvang": (parse_int, singleton),
        "checksum": (parse_checksum, repeatable),
        "bestandsformaat": (parse_begrip, singleton),
        "URLBestand": (parse_text, singleton),
        "isRepresentatieVan": (parse_verwijzing, singleton),
    }
    parse_bestand = lambda e: elem_to_mdto(e, Bestand, bestand_parsers)

    # read xmlfile
    tree = ET.parse(xmlfile)
    root = tree.getroot()
    children = list(root[0])

    # check if object type is Bestand or Informatieobject
    object_type = root[0].tag.removeprefix("{https://www.nationaalarchief.nl/mdto}")

    if object_type == "informatieobject":
        return parse_informatieobject(children)
    elif object_type == "bestand":
        return parse_bestand(children)
    else:
        raise ValueError(
            f"Unexpected first child <{object_type}> in <MDTO>: "
            "expected <informatieobject> or <bestand>."
        )<|MERGE_RESOLUTION|>--- conflicted
+++ resolved
@@ -203,7 +203,6 @@
 @dataclass
 class TermijnGegevens:
     """https://www.nationaalarchief.nl/archiveren/mdto/termijnGegevens
-<<<<<<< HEAD
 
     Args:
         termijnTriggerStartLooptijd (BegripGegevens, optional): Gebeurtenis waarna de looptijd van de termijn start
@@ -216,75 +215,12 @@
     termijnStartdatumLooptijd: str = None
     termijnLooptijd: str = None
     termijnEinddatum: str = None
-=======
-
-    Args:
-        termijnTriggerStartLooptijd (BegripGegevens, optional): Gebeurtenis waarna de looptijd van de termijn start
-        termijnStartdatumLooptijd (str, optional): Datum waarop de looptijd is gestart
-        termijnLooptijd (str, optional): Hoeveelheid tijd waarin de termijnEindDatum bereikt wordt
-        termijnEinddatum (str, optional): Datum waarop de termijn eindigt
-    """
-
-    termijnTriggerStartLooptijd: BegripGegevens = None
-    termijnStartdatumLooptijd: str = None
-    termijnLooptijd: str = None
-    termijnEinddatum: str = None
 
     def to_xml(self, root: str) -> ET.Element:
         """Transform TermijnGegevens into XML tree.
 
         Args:
             root (str): name of the new root tag
-
-        Returns:
-            ET.Element: XML representation of TermijnGegevens with new root tag
-        """
-        root = ET.Element(root)
-
-        if self.termijnTriggerStartLooptijd:
-            root.append(
-                self.termijnTriggerStartLooptijd.to_xml("termijnTriggerStartLooptijd")
-            )
-
-        if self.termijnStartdatumLooptijd:
-            termijnStartdatumLooptijd = ET.SubElement(root, "termijnStartdatumLooptijd")
-            termijnStartdatumLooptijd.text = self.termijnStartdatumLooptijd
-
-        if self.termijnLooptijd:
-            termijnLooptijd = ET.SubElement(root, "termijnLooptijd")
-            termijnLooptijd.text = self.termijnLooptijd
-
-        if self.termijnEinddatum:
-            termijnEinddatum = ET.SubElement(root, "termijnEinddatum")
-            termijnEinddatum.text = self.termijnEinddatum
-
-        return root
-
-
-# FIXME: allow users to specify a filepath or an file-like object
-class ChecksumGegevens:
-    """https://www.nationaalarchief.nl/archiveren/mdto/checksum
-
-    Generates the requisite checksum-metadata (i.e. `checksumAlgoritme`,
-    `checksumWaarde`, and `checksumDatum`) from file-like object `infile`.
-
-    Note:
-        When building Bestand objects, it's recommended to call the convience function `create_bestand()` instead.
->>>>>>> 6cac2259
-
-    def to_xml(self, root: str) -> ET.Element:
-        """Transform TermijnGegevens into XML tree.
-
-<<<<<<< HEAD
-        Args:
-            root (str): name of the new root tag
-=======
-    Args:
-        infile (TextIO): file-like object to generate checksum data for
-        algorithm (str, optional): checksum algorithm to use; defaults to sha256.
-         For valid values, see https://docs.python.org/3/library/hashlib.html
-    """
->>>>>>> 6cac2259
 
         Returns:
             ET.Element: XML representation of TermijnGegevens with new root tag
@@ -574,12 +510,7 @@
     Example:
 
     ```python
-<<<<<<< HEAD
-    # Maak informatieobject
-    informatieobject = Informatieobject("Kapvergunning", IdentificatieGegevens(…), …)
-=======
     informatieobject = Informatieobject(IdentificatieGegevens(…), naam="Kapvergunning", …)
->>>>>>> 6cac2259
 
     xml = informatieobject.to_xml()
     with open("informatieobject.xml", 'w') as output_file:
